--- conflicted
+++ resolved
@@ -1,175 +1,160 @@
-/*******************************************************************************
- * Copyright (c) 2010, 2011 IBM Corporation and others 
- * All rights reserved. This program and the accompanying materials
- * are made available under the terms of the Eclipse Public License v1.0
- * which accompanies this distribution, and is available at
- * http://www.eclipse.org/legal/epl-v10.html
- * 
- * Contributors:
- * IBM Corporation - initial API and implementation
- *******************************************************************************/
-package org.eclipse.orion.server.authentication.basic;
-
-import java.io.IOException;
-import java.util.Locale;
-import java.util.Properties;
-
-import javax.servlet.ServletException;
-import javax.servlet.http.HttpServletRequest;
-import javax.servlet.http.HttpServletResponse;
-
-import org.eclipse.core.runtime.IStatus;
-import org.eclipse.core.runtime.Status;
-import org.eclipse.orion.server.core.LogHelper;
-import org.eclipse.orion.server.core.authentication.IAuthenticationService;
-import org.eclipse.orion.server.core.resources.Base64;
-import org.eclipse.orion.server.user.profile.IOrionUserProfileService;
-import org.eclipse.orion.server.useradmin.IOrionCredentialsService;
-import org.eclipse.orion.server.useradmin.User;
-<<<<<<< HEAD
-=======
-import org.eclipse.orion.server.useradmin.UserAdminActivator;
-import org.osgi.service.http.HttpContext;
-import org.osgi.service.http.HttpService;
-import org.osgi.service.http.NamespaceException;
->>>>>>> 0b854c74
-import org.osgi.service.useradmin.Authorization;
-
-public class BasicAuthenticationService implements IAuthenticationService {
-
-<<<<<<< HEAD
-	private static IOrionCredentialsService userAdmin;
-
-=======
-	private static Map<String, IOrionCredentialsService> userStores = new HashMap<String, IOrionCredentialsService>();
-	private IOrionCredentialsService defaultUserAdmin;
-	private IOrionUserProfileService userProfileService;
-	
->>>>>>> 0b854c74
-	private boolean registered;
-	private HttpService httpService;
-
-	public BasicAuthenticationService() {
-		super();
-	}
-
-	public String authenticateUser(HttpServletRequest req, HttpServletResponse resp, Properties properties) throws IOException {
-		String user = getAuthenticatedUser(req, resp, properties);
-		if (user == null) {
-			setNotAuthenticated(resp);
-		}
-		return user;
-	}
-
-	public String getAuthenticatedUser(HttpServletRequest req, HttpServletResponse resp, Properties properties) throws IOException {
-		String authHead = req.getHeader("Authorization"); //$NON-NLS-1$
-
-		if (authHead != null && authHead.toUpperCase(Locale.ENGLISH).startsWith(getAuthType())) {
-			String base64 = authHead.substring(6);
-			String authString = new String(Base64.decode(base64.getBytes()));
-			if (authString.indexOf(':') < 0) {
-				return null;
-			}
-
-			String login = authString.substring(0, authString.indexOf(':'));
-			String password = authString.substring(authString.indexOf(':') + 1);
-			User user = getUserForCredentials(login, password);
-			if (user != null) {
-				Authorization authorization = userAdmin.getAuthorization(user);
-				// TODO handle authorization
-				return user.getUid();
-			}
-		}
-		return null;
-	}
-
-	public String getAuthType() {
-		return HttpServletRequest.BASIC_AUTH;
-	}
-
-	private void setNotAuthenticated(HttpServletResponse resp) throws IOException {
-		resp.setHeader("WWW-Authenticate", getAuthType()); //$NON-NLS-1$
-		resp.sendError(HttpServletResponse.SC_UNAUTHORIZED);
-	}
-
-	private User getUserForCredentials(String login, String password) {
-		if (userAdmin == null) {
-			LogHelper.log(new Status(IStatus.ERROR, Activator.PI_SERVER_AUTHENTICATION_BASIC, "User admin server is not available"));
-			return null;
-		}
-		User user = userAdmin.getUser("login", login); //$NON-NLS-1$
-		if (user != null && user.hasCredential("password", password)) { //$NON-NLS-1$
-			return user;
-		}
-		return null;
-	}
-
-	public void configure(Properties properties) {
-		try {
-			httpService.registerResources("/authenticationPlugin.html", "/web/authenticationPlugin.html", new BundleEntryHttpContext(Activator.bundleContext.getBundle()));
-		} catch (Exception e) {
-			try {
-				httpService.unregister("/authenticationPlugin.html");
-				httpService.registerResources("/authenticationPlugin.html", "/web/authenticationPlugin.html", new BundleEntryHttpContext(Activator.bundleContext.getBundle()));
-			} catch (NamespaceException e1) {
-				LogHelper.log(new Status(IStatus.ERROR, Activator.PI_SERVER_AUTHENTICATION_BASIC, 1, "A namespace error occured when registering servlets", e1));
-			}
-		}
-	}
-
-	public void bindUserAdmin(IOrionCredentialsService userAdmin) {
-		BasicAuthenticationService.userAdmin = userAdmin;
-	}
-
-	public void unbindUserAdmin(IOrionCredentialsService userAdmin) {
-		if (userAdmin.equals(BasicAuthenticationService.userAdmin)) {
-			BasicAuthenticationService.userAdmin = null;
-		}
-	}
-
-	public void setRegistered(boolean registered) {
-		this.registered = registered;
-	}
-
-	public boolean getRegistered() {
-		return registered;
-	}
-	
-	public void setHttpService(HttpService hs) {
-		httpService = hs;
-		HttpContext httpContext = new BundleEntryHttpContext(Activator.bundleContext.getBundle());
-		
-		try {
-			httpService.registerServlet("/basiclogin", //$NON-NLS-1$
-					new BasicAuthenticationServlet(this), null, httpContext);
-		} catch (ServletException e) {
-			LogHelper.log(new Status(IStatus.ERROR, Activator.PI_SERVER_AUTHENTICATION_BASIC, 1, "An error occured when registering servlets", e));
-		} catch (NamespaceException e) {
-			LogHelper.log(new Status(IStatus.ERROR, Activator.PI_SERVER_AUTHENTICATION_BASIC, 1, "A namespace error occured when registering servlets", e));
-		}
-		
-	}
-	
-	public void unsetHttpService(HttpService hs) {
-		if (httpService != null) {
-			httpService.unregister("/basiclogin"); //$NON-NLS-1$
-			httpService = null;
-		}
-	}
-	
-	public void bindUserProfileService(IOrionUserProfileService _userProfileService){
-		userProfileService = _userProfileService;
-	}
-	
-	public void unbindUserProfileService(IOrionUserProfileService userProfileService){
-		userProfileService = null;
-	}
-	
-	public IOrionUserProfileService getUserProfileService() {
-		return userProfileService;
-	}
-	
-	public IOrionCredentialsService getDefaultUserAdmin() {
-		return defaultUserAdmin;
-	}
-}
+/*******************************************************************************
+ * Copyright (c) 2010, 2011 IBM Corporation and others 
+ * All rights reserved. This program and the accompanying materials
+ * are made available under the terms of the Eclipse Public License v1.0
+ * which accompanies this distribution, and is available at
+ * http://www.eclipse.org/legal/epl-v10.html
+ * 
+ * Contributors:
+ * IBM Corporation - initial API and implementation
+ *******************************************************************************/
+package org.eclipse.orion.server.authentication.basic;
+
+import java.io.IOException;
+import java.util.Locale;
+import java.util.Properties;
+
+import javax.servlet.ServletException;
+import javax.servlet.http.HttpServletRequest;
+import javax.servlet.http.HttpServletResponse;
+
+import org.eclipse.core.runtime.IStatus;
+import org.eclipse.core.runtime.Status;
+import org.eclipse.orion.server.core.LogHelper;
+import org.eclipse.orion.server.core.authentication.IAuthenticationService;
+import org.eclipse.orion.server.core.resources.Base64;
+import org.eclipse.orion.server.user.profile.IOrionUserProfileService;
+import org.eclipse.orion.server.useradmin.IOrionCredentialsService;
+import org.eclipse.orion.server.useradmin.User;
+import org.osgi.service.http.HttpContext;
+import org.osgi.service.http.HttpService;
+import org.osgi.service.http.NamespaceException;
+import org.osgi.service.useradmin.Authorization;
+
+public class BasicAuthenticationService implements IAuthenticationService {
+
+	protected static IOrionCredentialsService userAdmin;
+	private IOrionUserProfileService userProfileService;
+	private boolean registered;
+	private HttpService httpService;
+
+	public BasicAuthenticationService() {
+		super();
+	}
+
+	public String authenticateUser(HttpServletRequest req, HttpServletResponse resp, Properties properties) throws IOException {
+		String user = getAuthenticatedUser(req, resp, properties);
+		if (user == null) {
+			setNotAuthenticated(resp);
+		}
+		return user;
+	}
+
+	public String getAuthenticatedUser(HttpServletRequest req, HttpServletResponse resp, Properties properties) throws IOException {
+		String authHead = req.getHeader("Authorization"); //$NON-NLS-1$
+
+		if (authHead != null && authHead.toUpperCase(Locale.ENGLISH).startsWith(getAuthType())) {
+			String base64 = authHead.substring(6);
+			String authString = new String(Base64.decode(base64.getBytes()));
+			if (authString.indexOf(':') < 0) {
+				return null;
+			}
+
+			String login = authString.substring(0, authString.indexOf(':'));
+			String password = authString.substring(authString.indexOf(':') + 1);
+			User user = getUserForCredentials(login, password);
+			if (user != null) {
+				Authorization authorization = userAdmin.getAuthorization(user);
+				// TODO handle authorization
+				return user.getUid();
+			}
+		}
+		return null;
+	}
+
+	public String getAuthType() {
+		return HttpServletRequest.BASIC_AUTH;
+	}
+
+	private void setNotAuthenticated(HttpServletResponse resp) throws IOException {
+		resp.setHeader("WWW-Authenticate", getAuthType()); //$NON-NLS-1$
+		resp.sendError(HttpServletResponse.SC_UNAUTHORIZED);
+	}
+
+	private User getUserForCredentials(String login, String password) {
+		if (userAdmin == null) {
+			LogHelper.log(new Status(IStatus.ERROR, Activator.PI_SERVER_AUTHENTICATION_BASIC, "User admin server is not available"));
+			return null;
+		}
+		User user = userAdmin.getUser("login", login); //$NON-NLS-1$
+		if (user != null && user.hasCredential("password", password)) { //$NON-NLS-1$
+			return user;
+		}
+		return null;
+	}
+
+	public void configure(Properties properties) {
+		try {
+			httpService.registerResources("/authenticationPlugin.html", "/web/authenticationPlugin.html", new BundleEntryHttpContext(Activator.bundleContext.getBundle()));
+		} catch (Exception e) {
+			try {
+				httpService.unregister("/authenticationPlugin.html");
+				httpService.registerResources("/authenticationPlugin.html", "/web/authenticationPlugin.html", new BundleEntryHttpContext(Activator.bundleContext.getBundle()));
+			} catch (NamespaceException e1) {
+				LogHelper.log(new Status(IStatus.ERROR, Activator.PI_SERVER_AUTHENTICATION_BASIC, 1, "A namespace error occured when registering servlets", e1));
+			}
+		}
+	}
+
+	public void bindUserAdmin(IOrionCredentialsService userAdmin) {
+		BasicAuthenticationService.userAdmin = userAdmin;
+	}
+
+	public void unbindUserAdmin(IOrionCredentialsService userAdmin) {
+		if (userAdmin.equals(BasicAuthenticationService.userAdmin)) {
+			BasicAuthenticationService.userAdmin = null;
+		}
+	}
+
+	public void setRegistered(boolean registered) {
+		this.registered = registered;
+	}
+
+	public boolean getRegistered() {
+		return registered;
+	}
+
+	public void setHttpService(HttpService hs) {
+		httpService = hs;
+		HttpContext httpContext = new BundleEntryHttpContext(Activator.bundleContext.getBundle());
+
+		try {
+			httpService.registerServlet("/basiclogin", //$NON-NLS-1$
+					new BasicAuthenticationServlet(this), null, httpContext);
+		} catch (ServletException e) {
+			LogHelper.log(new Status(IStatus.ERROR, Activator.PI_SERVER_AUTHENTICATION_BASIC, 1, "An error occured when registering servlets", e));
+		} catch (NamespaceException e) {
+			LogHelper.log(new Status(IStatus.ERROR, Activator.PI_SERVER_AUTHENTICATION_BASIC, 1, "A namespace error occured when registering servlets", e));
+		}
+
+	}
+
+	public void unsetHttpService(HttpService hs) {
+		if (httpService != null) {
+			httpService.unregister("/basiclogin"); //$NON-NLS-1$
+			httpService = null;
+		}
+	}
+
+	public void bindUserProfileService(IOrionUserProfileService _userProfileService) {
+		userProfileService = _userProfileService;
+	}
+
+	public void unbindUserProfileService(IOrionUserProfileService userProfileService) {
+		userProfileService = null;
+	}
+
+	public IOrionUserProfileService getUserProfileService() {
+		return userProfileService;
+	}
+}