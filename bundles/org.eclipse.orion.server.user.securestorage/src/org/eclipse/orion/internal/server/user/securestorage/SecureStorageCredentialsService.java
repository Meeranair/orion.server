/*******************************************************************************
 * Copyright (c) 2011, 2012 IBM Corporation and others
 * All rights reserved. This program and the accompanying materials
 * are made available under the terms of the Eclipse Public License v1.0
 * which accompanies this distribution, and is available at
 * http://www.eclipse.org/legal/epl-v10.html
 * 
 * Contributors:
 * IBM Corporation - initial API and implementation
 *******************************************************************************/
package org.eclipse.orion.internal.server.user.securestorage;

import java.io.IOException;
import java.net.URL;
<<<<<<< HEAD
import java.util.ArrayList;
import java.util.Collection;
import java.util.Collections;
import java.util.Comparator;
import java.util.Enumeration;
import java.util.HashMap;
import java.util.HashSet;
import java.util.Map;
import java.util.Set;
=======
import java.util.*;
>>>>>>> c8faa604
import java.util.regex.Pattern;
import javax.crypto.spec.PBEKeySpec;
import org.eclipse.core.runtime.*;
import org.eclipse.equinox.security.storage.*;
import org.eclipse.equinox.security.storage.provider.IProviderHints;
import org.eclipse.orion.internal.server.servlets.workspace.authorization.AuthorizationService;
import org.eclipse.orion.server.core.*;
import org.eclipse.orion.server.core.resources.Base64Counter;
import org.eclipse.orion.server.useradmin.*;
import org.eclipse.orion.server.useradmin.servlets.UserServlet;
import org.eclipse.osgi.service.datalocation.Location;
import org.osgi.framework.*;
import org.osgi.service.useradmin.Authorization;

/**
 * The implementation of User Service on Equinox Secure Storage
 */
public class SecureStorageCredentialsService implements IOrionCredentialsService {

	static final String ORION_SERVER_NODE = "org.eclipse.orion.server"; //$NON-NLS-1$

	static final String USERS = "users"; //$NON-NLS-1$
	static final String USER_LOGIN = "login"; //$NON-NLS-1$
	static final String USER_UID = "uid"; //$NON-NLS-1$
	static final String USER_NAME = "name"; //$NON-NLS-1$
	static final String USER_PASSWORD = "password"; //$NON-NLS-1$
	static final String USER_EMAIL = "email"; //$NON-NLS-1$
	static final String USER_EMAIL_CONFIRMATION = "email_confirmation"; //$NON-NLS-1$
	static final String USER_ROLES = "roles"; //$NON-NLS-1$
	static final String USER_ROLE_NAME = "name"; //$NON-NLS-1$
	static final String USER_PROPERTIES = "properties"; //$NON-NLS-1$

	static final String ADMIN_LOGIN_VALUE = "admin"; //$NON-NLS-1$
	static final String ADMIN_NAME_VALUE = "Administrator"; //$NON-NLS-1$

	static final String ANONYMOUS_LOGIN_VALUE = "anonymous"; //$NON-NLS-1$
	static final String ANONYMOUS_NAME_VALUE = "Anonymous"; //$NON-NLS-1$

	private static final Base64Counter userCounter = new Base64Counter();

	private ISecurePreferences storage;
	private Map<String, Role> roles = new HashMap<String, Role>();

	public SecureStorageCredentialsService() {
		initSecurePreferences();
		initStorage();
	}

	private String nextUserId() {
		synchronized (userCounter) {
			String candidate;
			do {
				candidate = userCounter.toString();
				userCounter.increment();
			} while (findNode(storage, candidate) != null);
			return candidate;
		}
	}

	private void initStorage() {

		//add default roles
		for (String role : new String[] {"admin", "user", "quest"}) //$NON-NLS-1$ //$NON-NLS-2$ //$NON-NLS-3$
			roles.put(role, new Role(role, org.osgi.service.useradmin.Role.ROLE));

		// initialize the admin account
		String adminDefaultPassword = PreferenceHelper.getString(ServerConstants.CONFIG_AUTH_ADMIN_DEFAULT_PASSWORD);
		User admin = getUser(USER_LOGIN, ADMIN_LOGIN_VALUE);
		if (admin == null && adminDefaultPassword != null) {
			admin = createUser(new User(ADMIN_LOGIN_VALUE, ADMIN_LOGIN_VALUE, ADMIN_NAME_VALUE, adminDefaultPassword));
		}

		if (admin == null) {
			return;
		}

		// TODO: see bug 335699, the user storage should not configure authorization rules
		// it should add Admin role, which will be used during authorization process
		try {
			AuthorizationService.addUserRight(admin.getUid(), UserServlet.USERS_URI);
			AuthorizationService.addUserRight(admin.getUid(), UserServlet.USERS_URI + "/*"); //$NON-NLS-1$
		} catch (CoreException e) {
			LogHelper.log(e);
		}
	}

	private void initSecurePreferences() {
		//try to create our own secure storage under the platform instance location
		URL location = getStorageLocation();
		if (location != null) {
			Map<String, Object> options = new HashMap<String, Object>();
			options.put(IProviderHints.PROMPT_USER, Boolean.FALSE);
			String password = System.getProperty(Activator.ORION_STORAGE_PASSWORD, ""); //$NON-NLS-1$
			options.put(IProviderHints.DEFAULT_PASSWORD, new PBEKeySpec(password.toCharArray()));
			try {
				storage = SecurePreferencesFactory.open(location, options);
			} catch (IOException e) {
				LogHelper.log(new Status(IStatus.ERROR, Activator.PI_USER_SECURESTORAGE, "Error initializing user storage location", e)); //$NON-NLS-1$
			}
		} else {
			LogHelper.log(new Status(IStatus.WARNING, Activator.PI_USER_SECURESTORAGE, "No instance location set. Storing user data in user home directory")); //$NON-NLS-1$
		}
		//fall back to default secure storage location if we failed to create our own
		if (storage == null)
			storage = SecurePreferencesFactory.getDefault().node(ORION_SERVER_NODE);
	}

	/**
	 * Returns the location for user data to be stored.
	 */
	private URL getStorageLocation() {
		BundleContext context = Activator.getContext();
		Collection<ServiceReference<Location>> refs;
		try {
			refs = context.getServiceReferences(Location.class, Location.INSTANCE_FILTER);
		} catch (InvalidSyntaxException e) {
			// we know the instance location filter syntax is valid
			throw new RuntimeException(e);
		}
		if (refs.isEmpty())
			return null;
		ServiceReference<Location> ref = refs.iterator().next();
		Location location = context.getService(ref);
		try {
			try {
				if (location != null)
					return location.getDataArea(Activator.PI_USER_SECURESTORAGE + "/user_store"); //$NON-NLS-1$
			} catch (IOException e) {
				LogHelper.log(e);
			}
		} finally {
			context.ungetService(ref);
		}
		//return null if we are unable to determine instance location.
		return null;
	}

	public Role createRole(String name, int type) {
		throw new UnsupportedOperationException();
	}

	public IStatus removeRole(String name) {
		return new Status(IStatus.ERROR, Activator.PI_USER_SECURESTORAGE, "Removing roles not supported");
	}

	public Role getRole(String name) {
		return roles.get(name);
	}

	public Role[] getRoles(String filter) throws InvalidSyntaxException {
		return roles.values().toArray(new Role[0]);
	}

	public Collection<User> getUsers() {
		if (!storage.nodeExists(USERS)) {
			return null;
		}
		ISecurePreferences usersPrefs = storage.node(USERS);
		Collection<User> users = null;
		for (String childName : usersPrefs.childrenNames()) {
			if (users == null)
				users = new ArrayList<User>();
			ISecurePreferences userPrefs = usersPrefs.node(childName);
			try {
				User user = new User(childName, userPrefs.get(USER_LOGIN, childName), userPrefs.get(USER_NAME, ""), userPrefs.get(USER_PASSWORD, null) == null ? null : "" /* don't expose the password */); //$NON-NLS-1$ //$NON-NLS-2$
				user.setEmail(userPrefs.get(USER_EMAIL, "")); //$NON-NLS-1$
				if (userPrefs.get(USER_EMAIL_CONFIRMATION, null) != null)
					user.setConfirmationId(userPrefs.get(USER_EMAIL_CONFIRMATION, null));

				for (String property : userPrefs.node(USER_PROPERTIES).keys()) {
					user.addProperty(property, userPrefs.node(USER_PROPERTIES).get(property, null));
				}

				for (String roleName : userPrefs.node(USER_ROLES).childrenNames()) {
					user.addRole(getRole(roleName));
				}
				users.add(user);
			} catch (StorageException e) {
				LogHelper.log(new Status(IStatus.ERROR, Activator.PI_USER_SECURESTORAGE, IStatus.ERROR, "Error loading user: " + childName, e)); //$NON-NLS-1$
			}
		}
		Collections.sort((ArrayList<User>) users, new UserComparator());
		return users;
	}

	public User getUser(String key, String value) {
		// TODO currently searching only by uid and login, all other searches return nothing
		if (key.equals(USER_LOGIN)) {

			try {
				ISecurePreferences node = findNodeByLoginIgnoreCase(storage, value);
				return formUser(node);
			} catch (StorageException e) {
				LogHelper.log(new Status(IStatus.ERROR, Activator.PI_USER_SECURESTORAGE, IStatus.ERROR, "Can not get user: " + value, e)); //$NON-NLS-1$
			}
		} else if (key.equals(USER_UID)) {
			ISecurePreferences node = findNode(storage, value);
			return formUser(node);
		} else if (key.equals(USER_EMAIL)) {

		}
		return null;
	}

	public Set<User> getUsersByProperty(String key, String value, boolean regExp, boolean ignoreCase) {
		Set<User> ret = new HashSet<User>();
		ISecurePreferences usersPref = storage.node(USERS);
		Pattern p = regExp ? Pattern.compile(value, Pattern.MULTILINE | Pattern.DOTALL) : null;
		for (String uid : usersPref.childrenNames()) {
			ISecurePreferences userNode = usersPref.node(uid);
			ISecurePreferences propsNode = userNode.node(USER_PROPERTIES);
			if (propsNode == null) {
				continue;
			}
			try {
				String propertyValue = propsNode.get(key, null);
				if (propertyValue == null) {
					continue;
				}
				boolean hasMatch;
				if (p != null) {
					hasMatch = p.matcher(propertyValue).matches();
				} else {
					hasMatch = ignoreCase ? propertyValue.equalsIgnoreCase(value) : propertyValue.equals(value);
				}
				if (hasMatch) {
					ret.add(formUser(userNode));
				}

			} catch (StorageException e) {
				continue;
			}

		}
		return ret;
	}

	public User formUser(ISecurePreferences node) {
		if (node == null)
			return null;
		try {

			User user = new User(node.name(), node.get(USER_LOGIN, node.name()), node.get(USER_NAME, ""), node.get(USER_PASSWORD, null)); //$NON-NLS-1$
			user.setEmail(node.get(USER_EMAIL, "")); //$NON-NLS-1$
			if (node.get(USER_EMAIL_CONFIRMATION, null) != null)
				user.setConfirmationId(node.get(USER_EMAIL_CONFIRMATION, null));

			for (String roleName : node.node(USER_ROLES).childrenNames()) {
				user.addRole(getRole(roleName));
			}

			for (String property : node.node(USER_PROPERTIES).keys()) {
				user.addProperty(property, node.node(USER_PROPERTIES).get(property, null));
			}

			return user;
		} catch (StorageException e) {
			LogHelper.log(new Status(IStatus.ERROR, Activator.PI_USER_SECURESTORAGE, IStatus.ERROR, "Can not get user " + node.name(), e)); //$NON-NLS-1$
		}
		return null;
	}

	public User createUser(User user) {

		try {

			ISecurePreferences node = findNodeByLoginIgnoreCase(storage, user.getLogin());
			if (node != null)
				return null;

			String uid = user.getUid() == null ? nextUserId() : user.getUid();

			return internalCreateOrUpdateUser(storage.node(USERS + '/' + uid), user);

		} catch (Exception e) {
			LogHelper.log(new Status(IStatus.ERROR, Activator.PI_USER_SECURESTORAGE, IStatus.ERROR, "Can not create user: " + user.getLogin(), e)); //$NON-NLS-1$
		}
		return null;
	}

	private ISecurePreferences findNodeByLoginIgnoreCase(ISecurePreferences storage, String login) throws StorageException {
		if (login == null)
			return null;
		ISecurePreferences usersPref = storage.node(USERS);
		String[] childrenNames = usersPref.childrenNames();
		for (int i = 0; i < childrenNames.length; i++) {
			if (usersPref.node(childrenNames[i]).get(USER_LOGIN, null) == null) {
				//migrate
				usersPref.node(childrenNames[i]).put(USER_LOGIN, usersPref.node(childrenNames[i]).name(), false);

				if (login.equalsIgnoreCase(usersPref.node(childrenNames[i]).name()))
					return usersPref.node(childrenNames[i]);

			} else {
				if (login.equalsIgnoreCase(usersPref.node(childrenNames[i]).get(USER_LOGIN, null))) {
					return usersPref.node(childrenNames[i]);
				}
			}
		}
		return null;
	}

	private ISecurePreferences findNode(ISecurePreferences storage, String uid) {
		if (uid == null)
			return null;
		ISecurePreferences usersPref = storage.node(USERS);
		String[] childrenNames = usersPref.childrenNames();
		for (int i = 0; i < childrenNames.length; i++) {
			if (uid.equals(usersPref.node(childrenNames[i]).name()))
				return usersPref.node(childrenNames[i]);
		}
		return null;
	}

	public IStatus updateUser(String uid, User user) {

		ISecurePreferences node = findNode(storage, uid);
		if (node == null)
			return new ServerStatus(IStatus.ERROR, 404, "User not found: " + uid, null);

		try {
			ISecurePreferences nodeByLogin = findNodeByLoginIgnoreCase(storage, user.getLogin());
			if (nodeByLogin != null && !node.name().equals(nodeByLogin.name())) {
				IStatus status = new Status(IStatus.ERROR, Activator.PI_USER_SECURESTORAGE, "User already exists " + user.getLogin());
				LogHelper.log(status);
				return status;
			}

			internalCreateOrUpdateUser(node, user);
			return new Status(IStatus.OK, Activator.PI_USER_SECURESTORAGE, "User updated " + user.getLogin());
		} catch (Exception e) {
			IStatus status = new Status(IStatus.ERROR, Activator.PI_USER_SECURESTORAGE, IStatus.ERROR, "Can not update user: " + user.getLogin(), e);
			LogHelper.log(status);
			return status;
		}
	}

	private User internalCreateOrUpdateUser(ISecurePreferences userPrefs, User user) throws StorageException, IOException {
		if (user.getLogin() != null)
			userPrefs.put(USER_LOGIN, user.getLogin(), false);
		if (user.getName() != null)
			userPrefs.put(USER_NAME, user.getName(), false);
		if (user.getPassword() != null)
			userPrefs.put(USER_PASSWORD, user.getPassword(), true);
		if (user.getEmail() != null) {
			if (user.getEmail().length() > 0 && !user.getEmail().equals(userPrefs.get(USER_EMAIL, null))) {
				user.setConfirmationId();
			}
			userPrefs.put(USER_EMAIL, user.getEmail(), false);
		}
		if (user.getConfirmationId() == null)
			userPrefs.remove(USER_EMAIL_CONFIRMATION);
		else
			userPrefs.put(USER_EMAIL_CONFIRMATION, user.getConfirmationId(), false);
		ISecurePreferences rolesPrefs = userPrefs.node(USER_ROLES);
		for (String roleName : rolesPrefs.childrenNames())
			rolesPrefs.node(roleName).removeNode();
		for (org.osgi.service.useradmin.Role role : user.getRoles())
			rolesPrefs.node(((Role) role).getName());
		userPrefs.node(USER_PROPERTIES).clear();
		Enumeration<?> keys = user.getProperties().keys();
		while (keys.hasMoreElements()) {
			String property = (String) keys.nextElement();
			userPrefs.node(USER_PROPERTIES).put(property, (String) user.getProperty(property), false);
		}

		userPrefs.flush();
		return formUser(userPrefs);
	}

	public boolean deleteUser(User user) {
		if (user == null)
			return false;
		ISecurePreferences node = findNode(storage, user.getUid());
		if (node == null)
			return false;
		node.clear();
		node.removeNode();
		try {
			node.flush();
			storage.flush();
			return true;
		} catch (IOException e) {
			LogHelper.log(new Status(IStatus.ERROR, Activator.PI_USER_SECURESTORAGE, IStatus.ERROR, "Cannot delete user: " + user.getLogin(), e)); //$NON-NLS-1$
		}
		return false;
	}

	public Authorization getAuthorization(User user) {
		if (user instanceof User) {
			return new WebIdeAuthorization((User) user);
		}
		return new EmptyAuthorization();
	}

	public boolean canCreateUsers() {
		return true;
	}

	public String getStoreName() {
		return "Orion"; //$NON-NLS-1$
	}

	public class UserComparator implements Comparator<User> {
	    public int compare(User u1, User u2) {
	        return u1.getLogin().toLowerCase().compareTo(u2.getLogin().toLowerCase());
	    }
	}
}
<|MERGE_RESOLUTION|>--- conflicted
+++ resolved
@@ -1,436 +1,424 @@
-/*******************************************************************************
- * Copyright (c) 2011, 2012 IBM Corporation and others
- * All rights reserved. This program and the accompanying materials
- * are made available under the terms of the Eclipse Public License v1.0
- * which accompanies this distribution, and is available at
- * http://www.eclipse.org/legal/epl-v10.html
- * 
- * Contributors:
- * IBM Corporation - initial API and implementation
- *******************************************************************************/
-package org.eclipse.orion.internal.server.user.securestorage;
-
-import java.io.IOException;
-import java.net.URL;
-<<<<<<< HEAD
-import java.util.ArrayList;
-import java.util.Collection;
-import java.util.Collections;
-import java.util.Comparator;
-import java.util.Enumeration;
-import java.util.HashMap;
-import java.util.HashSet;
-import java.util.Map;
-import java.util.Set;
-=======
-import java.util.*;
->>>>>>> c8faa604
-import java.util.regex.Pattern;
-import javax.crypto.spec.PBEKeySpec;
-import org.eclipse.core.runtime.*;
-import org.eclipse.equinox.security.storage.*;
-import org.eclipse.equinox.security.storage.provider.IProviderHints;
-import org.eclipse.orion.internal.server.servlets.workspace.authorization.AuthorizationService;
-import org.eclipse.orion.server.core.*;
-import org.eclipse.orion.server.core.resources.Base64Counter;
-import org.eclipse.orion.server.useradmin.*;
-import org.eclipse.orion.server.useradmin.servlets.UserServlet;
-import org.eclipse.osgi.service.datalocation.Location;
-import org.osgi.framework.*;
-import org.osgi.service.useradmin.Authorization;
-
-/**
- * The implementation of User Service on Equinox Secure Storage
- */
-public class SecureStorageCredentialsService implements IOrionCredentialsService {
-
-	static final String ORION_SERVER_NODE = "org.eclipse.orion.server"; //$NON-NLS-1$
-
-	static final String USERS = "users"; //$NON-NLS-1$
-	static final String USER_LOGIN = "login"; //$NON-NLS-1$
-	static final String USER_UID = "uid"; //$NON-NLS-1$
-	static final String USER_NAME = "name"; //$NON-NLS-1$
-	static final String USER_PASSWORD = "password"; //$NON-NLS-1$
-	static final String USER_EMAIL = "email"; //$NON-NLS-1$
-	static final String USER_EMAIL_CONFIRMATION = "email_confirmation"; //$NON-NLS-1$
-	static final String USER_ROLES = "roles"; //$NON-NLS-1$
-	static final String USER_ROLE_NAME = "name"; //$NON-NLS-1$
-	static final String USER_PROPERTIES = "properties"; //$NON-NLS-1$
-
-	static final String ADMIN_LOGIN_VALUE = "admin"; //$NON-NLS-1$
-	static final String ADMIN_NAME_VALUE = "Administrator"; //$NON-NLS-1$
-
-	static final String ANONYMOUS_LOGIN_VALUE = "anonymous"; //$NON-NLS-1$
-	static final String ANONYMOUS_NAME_VALUE = "Anonymous"; //$NON-NLS-1$
-
-	private static final Base64Counter userCounter = new Base64Counter();
-
-	private ISecurePreferences storage;
-	private Map<String, Role> roles = new HashMap<String, Role>();
-
-	public SecureStorageCredentialsService() {
-		initSecurePreferences();
-		initStorage();
-	}
-
-	private String nextUserId() {
-		synchronized (userCounter) {
-			String candidate;
-			do {
-				candidate = userCounter.toString();
-				userCounter.increment();
-			} while (findNode(storage, candidate) != null);
-			return candidate;
-		}
-	}
-
-	private void initStorage() {
-
-		//add default roles
-		for (String role : new String[] {"admin", "user", "quest"}) //$NON-NLS-1$ //$NON-NLS-2$ //$NON-NLS-3$
-			roles.put(role, new Role(role, org.osgi.service.useradmin.Role.ROLE));
-
-		// initialize the admin account
-		String adminDefaultPassword = PreferenceHelper.getString(ServerConstants.CONFIG_AUTH_ADMIN_DEFAULT_PASSWORD);
-		User admin = getUser(USER_LOGIN, ADMIN_LOGIN_VALUE);
-		if (admin == null && adminDefaultPassword != null) {
-			admin = createUser(new User(ADMIN_LOGIN_VALUE, ADMIN_LOGIN_VALUE, ADMIN_NAME_VALUE, adminDefaultPassword));
-		}
-
-		if (admin == null) {
-			return;
-		}
-
-		// TODO: see bug 335699, the user storage should not configure authorization rules
-		// it should add Admin role, which will be used during authorization process
-		try {
-			AuthorizationService.addUserRight(admin.getUid(), UserServlet.USERS_URI);
-			AuthorizationService.addUserRight(admin.getUid(), UserServlet.USERS_URI + "/*"); //$NON-NLS-1$
-		} catch (CoreException e) {
-			LogHelper.log(e);
-		}
-	}
-
-	private void initSecurePreferences() {
-		//try to create our own secure storage under the platform instance location
-		URL location = getStorageLocation();
-		if (location != null) {
-			Map<String, Object> options = new HashMap<String, Object>();
-			options.put(IProviderHints.PROMPT_USER, Boolean.FALSE);
-			String password = System.getProperty(Activator.ORION_STORAGE_PASSWORD, ""); //$NON-NLS-1$
-			options.put(IProviderHints.DEFAULT_PASSWORD, new PBEKeySpec(password.toCharArray()));
-			try {
-				storage = SecurePreferencesFactory.open(location, options);
-			} catch (IOException e) {
-				LogHelper.log(new Status(IStatus.ERROR, Activator.PI_USER_SECURESTORAGE, "Error initializing user storage location", e)); //$NON-NLS-1$
-			}
-		} else {
-			LogHelper.log(new Status(IStatus.WARNING, Activator.PI_USER_SECURESTORAGE, "No instance location set. Storing user data in user home directory")); //$NON-NLS-1$
-		}
-		//fall back to default secure storage location if we failed to create our own
-		if (storage == null)
-			storage = SecurePreferencesFactory.getDefault().node(ORION_SERVER_NODE);
-	}
-
-	/**
-	 * Returns the location for user data to be stored.
-	 */
-	private URL getStorageLocation() {
-		BundleContext context = Activator.getContext();
-		Collection<ServiceReference<Location>> refs;
-		try {
-			refs = context.getServiceReferences(Location.class, Location.INSTANCE_FILTER);
-		} catch (InvalidSyntaxException e) {
-			// we know the instance location filter syntax is valid
-			throw new RuntimeException(e);
-		}
-		if (refs.isEmpty())
-			return null;
-		ServiceReference<Location> ref = refs.iterator().next();
-		Location location = context.getService(ref);
-		try {
-			try {
-				if (location != null)
-					return location.getDataArea(Activator.PI_USER_SECURESTORAGE + "/user_store"); //$NON-NLS-1$
-			} catch (IOException e) {
-				LogHelper.log(e);
-			}
-		} finally {
-			context.ungetService(ref);
-		}
-		//return null if we are unable to determine instance location.
-		return null;
-	}
-
-	public Role createRole(String name, int type) {
-		throw new UnsupportedOperationException();
-	}
-
-	public IStatus removeRole(String name) {
-		return new Status(IStatus.ERROR, Activator.PI_USER_SECURESTORAGE, "Removing roles not supported");
-	}
-
-	public Role getRole(String name) {
-		return roles.get(name);
-	}
-
-	public Role[] getRoles(String filter) throws InvalidSyntaxException {
-		return roles.values().toArray(new Role[0]);
-	}
-
-	public Collection<User> getUsers() {
-		if (!storage.nodeExists(USERS)) {
-			return null;
-		}
-		ISecurePreferences usersPrefs = storage.node(USERS);
-		Collection<User> users = null;
-		for (String childName : usersPrefs.childrenNames()) {
-			if (users == null)
-				users = new ArrayList<User>();
-			ISecurePreferences userPrefs = usersPrefs.node(childName);
-			try {
-				User user = new User(childName, userPrefs.get(USER_LOGIN, childName), userPrefs.get(USER_NAME, ""), userPrefs.get(USER_PASSWORD, null) == null ? null : "" /* don't expose the password */); //$NON-NLS-1$ //$NON-NLS-2$
-				user.setEmail(userPrefs.get(USER_EMAIL, "")); //$NON-NLS-1$
-				if (userPrefs.get(USER_EMAIL_CONFIRMATION, null) != null)
-					user.setConfirmationId(userPrefs.get(USER_EMAIL_CONFIRMATION, null));
-
-				for (String property : userPrefs.node(USER_PROPERTIES).keys()) {
-					user.addProperty(property, userPrefs.node(USER_PROPERTIES).get(property, null));
-				}
-
-				for (String roleName : userPrefs.node(USER_ROLES).childrenNames()) {
-					user.addRole(getRole(roleName));
-				}
-				users.add(user);
-			} catch (StorageException e) {
-				LogHelper.log(new Status(IStatus.ERROR, Activator.PI_USER_SECURESTORAGE, IStatus.ERROR, "Error loading user: " + childName, e)); //$NON-NLS-1$
-			}
-		}
-		Collections.sort((ArrayList<User>) users, new UserComparator());
-		return users;
-	}
-
-	public User getUser(String key, String value) {
-		// TODO currently searching only by uid and login, all other searches return nothing
-		if (key.equals(USER_LOGIN)) {
-
-			try {
-				ISecurePreferences node = findNodeByLoginIgnoreCase(storage, value);
-				return formUser(node);
-			} catch (StorageException e) {
-				LogHelper.log(new Status(IStatus.ERROR, Activator.PI_USER_SECURESTORAGE, IStatus.ERROR, "Can not get user: " + value, e)); //$NON-NLS-1$
-			}
-		} else if (key.equals(USER_UID)) {
-			ISecurePreferences node = findNode(storage, value);
-			return formUser(node);
-		} else if (key.equals(USER_EMAIL)) {
-
-		}
-		return null;
-	}
-
-	public Set<User> getUsersByProperty(String key, String value, boolean regExp, boolean ignoreCase) {
-		Set<User> ret = new HashSet<User>();
-		ISecurePreferences usersPref = storage.node(USERS);
-		Pattern p = regExp ? Pattern.compile(value, Pattern.MULTILINE | Pattern.DOTALL) : null;
-		for (String uid : usersPref.childrenNames()) {
-			ISecurePreferences userNode = usersPref.node(uid);
-			ISecurePreferences propsNode = userNode.node(USER_PROPERTIES);
-			if (propsNode == null) {
-				continue;
-			}
-			try {
-				String propertyValue = propsNode.get(key, null);
-				if (propertyValue == null) {
-					continue;
-				}
-				boolean hasMatch;
-				if (p != null) {
-					hasMatch = p.matcher(propertyValue).matches();
-				} else {
-					hasMatch = ignoreCase ? propertyValue.equalsIgnoreCase(value) : propertyValue.equals(value);
-				}
-				if (hasMatch) {
-					ret.add(formUser(userNode));
-				}
-
-			} catch (StorageException e) {
-				continue;
-			}
-
-		}
-		return ret;
-	}
-
-	public User formUser(ISecurePreferences node) {
-		if (node == null)
-			return null;
-		try {
-
-			User user = new User(node.name(), node.get(USER_LOGIN, node.name()), node.get(USER_NAME, ""), node.get(USER_PASSWORD, null)); //$NON-NLS-1$
-			user.setEmail(node.get(USER_EMAIL, "")); //$NON-NLS-1$
-			if (node.get(USER_EMAIL_CONFIRMATION, null) != null)
-				user.setConfirmationId(node.get(USER_EMAIL_CONFIRMATION, null));
-
-			for (String roleName : node.node(USER_ROLES).childrenNames()) {
-				user.addRole(getRole(roleName));
-			}
-
-			for (String property : node.node(USER_PROPERTIES).keys()) {
-				user.addProperty(property, node.node(USER_PROPERTIES).get(property, null));
-			}
-
-			return user;
-		} catch (StorageException e) {
-			LogHelper.log(new Status(IStatus.ERROR, Activator.PI_USER_SECURESTORAGE, IStatus.ERROR, "Can not get user " + node.name(), e)); //$NON-NLS-1$
-		}
-		return null;
-	}
-
-	public User createUser(User user) {
-
-		try {
-
-			ISecurePreferences node = findNodeByLoginIgnoreCase(storage, user.getLogin());
-			if (node != null)
-				return null;
-
-			String uid = user.getUid() == null ? nextUserId() : user.getUid();
-
-			return internalCreateOrUpdateUser(storage.node(USERS + '/' + uid), user);
-
-		} catch (Exception e) {
-			LogHelper.log(new Status(IStatus.ERROR, Activator.PI_USER_SECURESTORAGE, IStatus.ERROR, "Can not create user: " + user.getLogin(), e)); //$NON-NLS-1$
-		}
-		return null;
-	}
-
-	private ISecurePreferences findNodeByLoginIgnoreCase(ISecurePreferences storage, String login) throws StorageException {
-		if (login == null)
-			return null;
-		ISecurePreferences usersPref = storage.node(USERS);
-		String[] childrenNames = usersPref.childrenNames();
-		for (int i = 0; i < childrenNames.length; i++) {
-			if (usersPref.node(childrenNames[i]).get(USER_LOGIN, null) == null) {
-				//migrate
-				usersPref.node(childrenNames[i]).put(USER_LOGIN, usersPref.node(childrenNames[i]).name(), false);
-
-				if (login.equalsIgnoreCase(usersPref.node(childrenNames[i]).name()))
-					return usersPref.node(childrenNames[i]);
-
-			} else {
-				if (login.equalsIgnoreCase(usersPref.node(childrenNames[i]).get(USER_LOGIN, null))) {
-					return usersPref.node(childrenNames[i]);
-				}
-			}
-		}
-		return null;
-	}
-
-	private ISecurePreferences findNode(ISecurePreferences storage, String uid) {
-		if (uid == null)
-			return null;
-		ISecurePreferences usersPref = storage.node(USERS);
-		String[] childrenNames = usersPref.childrenNames();
-		for (int i = 0; i < childrenNames.length; i++) {
-			if (uid.equals(usersPref.node(childrenNames[i]).name()))
-				return usersPref.node(childrenNames[i]);
-		}
-		return null;
-	}
-
-	public IStatus updateUser(String uid, User user) {
-
-		ISecurePreferences node = findNode(storage, uid);
-		if (node == null)
-			return new ServerStatus(IStatus.ERROR, 404, "User not found: " + uid, null);
-
-		try {
-			ISecurePreferences nodeByLogin = findNodeByLoginIgnoreCase(storage, user.getLogin());
-			if (nodeByLogin != null && !node.name().equals(nodeByLogin.name())) {
-				IStatus status = new Status(IStatus.ERROR, Activator.PI_USER_SECURESTORAGE, "User already exists " + user.getLogin());
-				LogHelper.log(status);
-				return status;
-			}
-
-			internalCreateOrUpdateUser(node, user);
-			return new Status(IStatus.OK, Activator.PI_USER_SECURESTORAGE, "User updated " + user.getLogin());
-		} catch (Exception e) {
-			IStatus status = new Status(IStatus.ERROR, Activator.PI_USER_SECURESTORAGE, IStatus.ERROR, "Can not update user: " + user.getLogin(), e);
-			LogHelper.log(status);
-			return status;
-		}
-	}
-
-	private User internalCreateOrUpdateUser(ISecurePreferences userPrefs, User user) throws StorageException, IOException {
-		if (user.getLogin() != null)
-			userPrefs.put(USER_LOGIN, user.getLogin(), false);
-		if (user.getName() != null)
-			userPrefs.put(USER_NAME, user.getName(), false);
-		if (user.getPassword() != null)
-			userPrefs.put(USER_PASSWORD, user.getPassword(), true);
-		if (user.getEmail() != null) {
-			if (user.getEmail().length() > 0 && !user.getEmail().equals(userPrefs.get(USER_EMAIL, null))) {
-				user.setConfirmationId();
-			}
-			userPrefs.put(USER_EMAIL, user.getEmail(), false);
-		}
-		if (user.getConfirmationId() == null)
-			userPrefs.remove(USER_EMAIL_CONFIRMATION);
-		else
-			userPrefs.put(USER_EMAIL_CONFIRMATION, user.getConfirmationId(), false);
-		ISecurePreferences rolesPrefs = userPrefs.node(USER_ROLES);
-		for (String roleName : rolesPrefs.childrenNames())
-			rolesPrefs.node(roleName).removeNode();
-		for (org.osgi.service.useradmin.Role role : user.getRoles())
-			rolesPrefs.node(((Role) role).getName());
-		userPrefs.node(USER_PROPERTIES).clear();
-		Enumeration<?> keys = user.getProperties().keys();
-		while (keys.hasMoreElements()) {
-			String property = (String) keys.nextElement();
-			userPrefs.node(USER_PROPERTIES).put(property, (String) user.getProperty(property), false);
-		}
-
-		userPrefs.flush();
-		return formUser(userPrefs);
-	}
-
-	public boolean deleteUser(User user) {
-		if (user == null)
-			return false;
-		ISecurePreferences node = findNode(storage, user.getUid());
-		if (node == null)
-			return false;
-		node.clear();
-		node.removeNode();
-		try {
-			node.flush();
-			storage.flush();
-			return true;
-		} catch (IOException e) {
-			LogHelper.log(new Status(IStatus.ERROR, Activator.PI_USER_SECURESTORAGE, IStatus.ERROR, "Cannot delete user: " + user.getLogin(), e)); //$NON-NLS-1$
-		}
-		return false;
-	}
-
-	public Authorization getAuthorization(User user) {
-		if (user instanceof User) {
-			return new WebIdeAuthorization((User) user);
-		}
-		return new EmptyAuthorization();
-	}
-
-	public boolean canCreateUsers() {
-		return true;
-	}
-
-	public String getStoreName() {
-		return "Orion"; //$NON-NLS-1$
-	}
-
-	public class UserComparator implements Comparator<User> {
-	    public int compare(User u1, User u2) {
-	        return u1.getLogin().toLowerCase().compareTo(u2.getLogin().toLowerCase());
-	    }
-	}
-}
+/*******************************************************************************
+ * Copyright (c) 2011, 2012 IBM Corporation and others
+ * All rights reserved. This program and the accompanying materials
+ * are made available under the terms of the Eclipse Public License v1.0
+ * which accompanies this distribution, and is available at
+ * http://www.eclipse.org/legal/epl-v10.html
+ * 
+ * Contributors:
+ * IBM Corporation - initial API and implementation
+ *******************************************************************************/
+package org.eclipse.orion.internal.server.user.securestorage;
+
+import java.io.IOException;
+import java.net.URL;
+import java.util.*;
+import java.util.regex.Pattern;
+import javax.crypto.spec.PBEKeySpec;
+import org.eclipse.core.runtime.*;
+import org.eclipse.equinox.security.storage.*;
+import org.eclipse.equinox.security.storage.provider.IProviderHints;
+import org.eclipse.orion.internal.server.servlets.workspace.authorization.AuthorizationService;
+import org.eclipse.orion.server.core.*;
+import org.eclipse.orion.server.core.resources.Base64Counter;
+import org.eclipse.orion.server.useradmin.*;
+import org.eclipse.orion.server.useradmin.servlets.UserServlet;
+import org.eclipse.osgi.service.datalocation.Location;
+import org.osgi.framework.*;
+import org.osgi.service.useradmin.Authorization;
+
+/**
+ * The implementation of User Service on Equinox Secure Storage
+ */
+public class SecureStorageCredentialsService implements IOrionCredentialsService {
+
+	static final String ORION_SERVER_NODE = "org.eclipse.orion.server"; //$NON-NLS-1$
+
+	static final String USERS = "users"; //$NON-NLS-1$
+	static final String USER_LOGIN = "login"; //$NON-NLS-1$
+	static final String USER_UID = "uid"; //$NON-NLS-1$
+	static final String USER_NAME = "name"; //$NON-NLS-1$
+	static final String USER_PASSWORD = "password"; //$NON-NLS-1$
+	static final String USER_EMAIL = "email"; //$NON-NLS-1$
+	static final String USER_EMAIL_CONFIRMATION = "email_confirmation"; //$NON-NLS-1$
+	static final String USER_ROLES = "roles"; //$NON-NLS-1$
+	static final String USER_ROLE_NAME = "name"; //$NON-NLS-1$
+	static final String USER_PROPERTIES = "properties"; //$NON-NLS-1$
+
+	static final String ADMIN_LOGIN_VALUE = "admin"; //$NON-NLS-1$
+	static final String ADMIN_NAME_VALUE = "Administrator"; //$NON-NLS-1$
+
+	static final String ANONYMOUS_LOGIN_VALUE = "anonymous"; //$NON-NLS-1$
+	static final String ANONYMOUS_NAME_VALUE = "Anonymous"; //$NON-NLS-1$
+
+	private static final Base64Counter userCounter = new Base64Counter();
+
+	private ISecurePreferences storage;
+	private Map<String, Role> roles = new HashMap<String, Role>();
+
+	public SecureStorageCredentialsService() {
+		initSecurePreferences();
+		initStorage();
+	}
+
+	private String nextUserId() {
+		synchronized (userCounter) {
+			String candidate;
+			do {
+				candidate = userCounter.toString();
+				userCounter.increment();
+			} while (findNode(storage, candidate) != null);
+			return candidate;
+		}
+	}
+
+	private void initStorage() {
+
+		//add default roles
+		for (String role : new String[] {"admin", "user", "quest"}) //$NON-NLS-1$ //$NON-NLS-2$ //$NON-NLS-3$
+			roles.put(role, new Role(role, org.osgi.service.useradmin.Role.ROLE));
+
+		// initialize the admin account
+		String adminDefaultPassword = PreferenceHelper.getString(ServerConstants.CONFIG_AUTH_ADMIN_DEFAULT_PASSWORD);
+		User admin = getUser(USER_LOGIN, ADMIN_LOGIN_VALUE);
+		if (admin == null && adminDefaultPassword != null) {
+			admin = createUser(new User(ADMIN_LOGIN_VALUE, ADMIN_LOGIN_VALUE, ADMIN_NAME_VALUE, adminDefaultPassword));
+		}
+
+		if (admin == null) {
+			return;
+		}
+
+		// TODO: see bug 335699, the user storage should not configure authorization rules
+		// it should add Admin role, which will be used during authorization process
+		try {
+			AuthorizationService.addUserRight(admin.getUid(), UserServlet.USERS_URI);
+			AuthorizationService.addUserRight(admin.getUid(), UserServlet.USERS_URI + "/*"); //$NON-NLS-1$
+		} catch (CoreException e) {
+			LogHelper.log(e);
+		}
+	}
+
+	private void initSecurePreferences() {
+		//try to create our own secure storage under the platform instance location
+		URL location = getStorageLocation();
+		if (location != null) {
+			Map<String, Object> options = new HashMap<String, Object>();
+			options.put(IProviderHints.PROMPT_USER, Boolean.FALSE);
+			String password = System.getProperty(Activator.ORION_STORAGE_PASSWORD, ""); //$NON-NLS-1$
+			options.put(IProviderHints.DEFAULT_PASSWORD, new PBEKeySpec(password.toCharArray()));
+			try {
+				storage = SecurePreferencesFactory.open(location, options);
+			} catch (IOException e) {
+				LogHelper.log(new Status(IStatus.ERROR, Activator.PI_USER_SECURESTORAGE, "Error initializing user storage location", e)); //$NON-NLS-1$
+			}
+		} else {
+			LogHelper.log(new Status(IStatus.WARNING, Activator.PI_USER_SECURESTORAGE, "No instance location set. Storing user data in user home directory")); //$NON-NLS-1$
+		}
+		//fall back to default secure storage location if we failed to create our own
+		if (storage == null)
+			storage = SecurePreferencesFactory.getDefault().node(ORION_SERVER_NODE);
+	}
+
+	/**
+	 * Returns the location for user data to be stored.
+	 */
+	private URL getStorageLocation() {
+		BundleContext context = Activator.getContext();
+		Collection<ServiceReference<Location>> refs;
+		try {
+			refs = context.getServiceReferences(Location.class, Location.INSTANCE_FILTER);
+		} catch (InvalidSyntaxException e) {
+			// we know the instance location filter syntax is valid
+			throw new RuntimeException(e);
+		}
+		if (refs.isEmpty())
+			return null;
+		ServiceReference<Location> ref = refs.iterator().next();
+		Location location = context.getService(ref);
+		try {
+			try {
+				if (location != null)
+					return location.getDataArea(Activator.PI_USER_SECURESTORAGE + "/user_store"); //$NON-NLS-1$
+			} catch (IOException e) {
+				LogHelper.log(e);
+			}
+		} finally {
+			context.ungetService(ref);
+		}
+		//return null if we are unable to determine instance location.
+		return null;
+	}
+
+	public Role createRole(String name, int type) {
+		throw new UnsupportedOperationException();
+	}
+
+	public IStatus removeRole(String name) {
+		return new Status(IStatus.ERROR, Activator.PI_USER_SECURESTORAGE, "Removing roles not supported");
+	}
+
+	public Role getRole(String name) {
+		return roles.get(name);
+	}
+
+	public Role[] getRoles(String filter) throws InvalidSyntaxException {
+		return roles.values().toArray(new Role[0]);
+	}
+
+	public Collection<User> getUsers() {
+		if (!storage.nodeExists(USERS)) {
+			return null;
+		}
+		ISecurePreferences usersPrefs = storage.node(USERS);
+		Collection<User> users = null;
+		for (String childName : usersPrefs.childrenNames()) {
+			if (users == null)
+				users = new ArrayList<User>();
+			ISecurePreferences userPrefs = usersPrefs.node(childName);
+			try {
+				User user = new User(childName, userPrefs.get(USER_LOGIN, childName), userPrefs.get(USER_NAME, ""), userPrefs.get(USER_PASSWORD, null) == null ? null : "" /* don't expose the password */); //$NON-NLS-1$ //$NON-NLS-2$
+				user.setEmail(userPrefs.get(USER_EMAIL, "")); //$NON-NLS-1$
+				if (userPrefs.get(USER_EMAIL_CONFIRMATION, null) != null)
+					user.setConfirmationId(userPrefs.get(USER_EMAIL_CONFIRMATION, null));
+
+				for (String property : userPrefs.node(USER_PROPERTIES).keys()) {
+					user.addProperty(property, userPrefs.node(USER_PROPERTIES).get(property, null));
+				}
+
+				for (String roleName : userPrefs.node(USER_ROLES).childrenNames()) {
+					user.addRole(getRole(roleName));
+				}
+				users.add(user);
+			} catch (StorageException e) {
+				LogHelper.log(new Status(IStatus.ERROR, Activator.PI_USER_SECURESTORAGE, IStatus.ERROR, "Error loading user: " + childName, e)); //$NON-NLS-1$
+			}
+		}
+		Collections.sort((ArrayList<User>) users, new UserComparator());
+		return users;
+	}
+
+	public User getUser(String key, String value) {
+		// TODO currently searching only by uid and login, all other searches return nothing
+		if (key.equals(USER_LOGIN)) {
+
+			try {
+				ISecurePreferences node = findNodeByLoginIgnoreCase(storage, value);
+				return formUser(node);
+			} catch (StorageException e) {
+				LogHelper.log(new Status(IStatus.ERROR, Activator.PI_USER_SECURESTORAGE, IStatus.ERROR, "Can not get user: " + value, e)); //$NON-NLS-1$
+			}
+		} else if (key.equals(USER_UID)) {
+			ISecurePreferences node = findNode(storage, value);
+			return formUser(node);
+		} else if (key.equals(USER_EMAIL)) {
+
+		}
+		return null;
+	}
+
+	public Set<User> getUsersByProperty(String key, String value, boolean regExp, boolean ignoreCase) {
+		Set<User> ret = new HashSet<User>();
+		ISecurePreferences usersPref = storage.node(USERS);
+		Pattern p = regExp ? Pattern.compile(value, Pattern.MULTILINE | Pattern.DOTALL) : null;
+		for (String uid : usersPref.childrenNames()) {
+			ISecurePreferences userNode = usersPref.node(uid);
+			ISecurePreferences propsNode = userNode.node(USER_PROPERTIES);
+			if (propsNode == null) {
+				continue;
+			}
+			try {
+				String propertyValue = propsNode.get(key, null);
+				if (propertyValue == null) {
+					continue;
+				}
+				boolean hasMatch;
+				if (p != null) {
+					hasMatch = p.matcher(propertyValue).matches();
+				} else {
+					hasMatch = ignoreCase ? propertyValue.equalsIgnoreCase(value) : propertyValue.equals(value);
+				}
+				if (hasMatch) {
+					ret.add(formUser(userNode));
+				}
+
+			} catch (StorageException e) {
+				continue;
+			}
+
+		}
+		return ret;
+	}
+
+	public User formUser(ISecurePreferences node) {
+		if (node == null)
+			return null;
+		try {
+
+			User user = new User(node.name(), node.get(USER_LOGIN, node.name()), node.get(USER_NAME, ""), node.get(USER_PASSWORD, null)); //$NON-NLS-1$
+			user.setEmail(node.get(USER_EMAIL, "")); //$NON-NLS-1$
+			if (node.get(USER_EMAIL_CONFIRMATION, null) != null)
+				user.setConfirmationId(node.get(USER_EMAIL_CONFIRMATION, null));
+
+			for (String roleName : node.node(USER_ROLES).childrenNames()) {
+				user.addRole(getRole(roleName));
+			}
+
+			for (String property : node.node(USER_PROPERTIES).keys()) {
+				user.addProperty(property, node.node(USER_PROPERTIES).get(property, null));
+			}
+
+			return user;
+		} catch (StorageException e) {
+			LogHelper.log(new Status(IStatus.ERROR, Activator.PI_USER_SECURESTORAGE, IStatus.ERROR, "Can not get user " + node.name(), e)); //$NON-NLS-1$
+		}
+		return null;
+	}
+
+	public User createUser(User user) {
+
+		try {
+
+			ISecurePreferences node = findNodeByLoginIgnoreCase(storage, user.getLogin());
+			if (node != null)
+				return null;
+
+			String uid = user.getUid() == null ? nextUserId() : user.getUid();
+
+			return internalCreateOrUpdateUser(storage.node(USERS + '/' + uid), user);
+
+		} catch (Exception e) {
+			LogHelper.log(new Status(IStatus.ERROR, Activator.PI_USER_SECURESTORAGE, IStatus.ERROR, "Can not create user: " + user.getLogin(), e)); //$NON-NLS-1$
+		}
+		return null;
+	}
+
+	private ISecurePreferences findNodeByLoginIgnoreCase(ISecurePreferences storage, String login) throws StorageException {
+		if (login == null)
+			return null;
+		ISecurePreferences usersPref = storage.node(USERS);
+		String[] childrenNames = usersPref.childrenNames();
+		for (int i = 0; i < childrenNames.length; i++) {
+			if (usersPref.node(childrenNames[i]).get(USER_LOGIN, null) == null) {
+				//migrate
+				usersPref.node(childrenNames[i]).put(USER_LOGIN, usersPref.node(childrenNames[i]).name(), false);
+
+				if (login.equalsIgnoreCase(usersPref.node(childrenNames[i]).name()))
+					return usersPref.node(childrenNames[i]);
+
+			} else {
+				if (login.equalsIgnoreCase(usersPref.node(childrenNames[i]).get(USER_LOGIN, null))) {
+					return usersPref.node(childrenNames[i]);
+				}
+			}
+		}
+		return null;
+	}
+
+	private ISecurePreferences findNode(ISecurePreferences storage, String uid) {
+		if (uid == null)
+			return null;
+		ISecurePreferences usersPref = storage.node(USERS);
+		String[] childrenNames = usersPref.childrenNames();
+		for (int i = 0; i < childrenNames.length; i++) {
+			if (uid.equals(usersPref.node(childrenNames[i]).name()))
+				return usersPref.node(childrenNames[i]);
+		}
+		return null;
+	}
+
+	public IStatus updateUser(String uid, User user) {
+
+		ISecurePreferences node = findNode(storage, uid);
+		if (node == null)
+			return new ServerStatus(IStatus.ERROR, 404, "User not found: " + uid, null);
+
+		try {
+			ISecurePreferences nodeByLogin = findNodeByLoginIgnoreCase(storage, user.getLogin());
+			if (nodeByLogin != null && !node.name().equals(nodeByLogin.name())) {
+				IStatus status = new Status(IStatus.ERROR, Activator.PI_USER_SECURESTORAGE, "User already exists " + user.getLogin());
+				LogHelper.log(status);
+				return status;
+			}
+
+			internalCreateOrUpdateUser(node, user);
+			return new Status(IStatus.OK, Activator.PI_USER_SECURESTORAGE, "User updated " + user.getLogin());
+		} catch (Exception e) {
+			IStatus status = new Status(IStatus.ERROR, Activator.PI_USER_SECURESTORAGE, IStatus.ERROR, "Can not update user: " + user.getLogin(), e);
+			LogHelper.log(status);
+			return status;
+		}
+	}
+
+	private User internalCreateOrUpdateUser(ISecurePreferences userPrefs, User user) throws StorageException, IOException {
+		if (user.getLogin() != null)
+			userPrefs.put(USER_LOGIN, user.getLogin(), false);
+		if (user.getName() != null)
+			userPrefs.put(USER_NAME, user.getName(), false);
+		if (user.getPassword() != null)
+			userPrefs.put(USER_PASSWORD, user.getPassword(), true);
+		if (user.getEmail() != null) {
+			if (user.getEmail().length() > 0 && !user.getEmail().equals(userPrefs.get(USER_EMAIL, null))) {
+				user.setConfirmationId();
+			}
+			userPrefs.put(USER_EMAIL, user.getEmail(), false);
+		}
+		if (user.getConfirmationId() == null)
+			userPrefs.remove(USER_EMAIL_CONFIRMATION);
+		else
+			userPrefs.put(USER_EMAIL_CONFIRMATION, user.getConfirmationId(), false);
+		ISecurePreferences rolesPrefs = userPrefs.node(USER_ROLES);
+		for (String roleName : rolesPrefs.childrenNames())
+			rolesPrefs.node(roleName).removeNode();
+		for (org.osgi.service.useradmin.Role role : user.getRoles())
+			rolesPrefs.node(((Role) role).getName());
+		userPrefs.node(USER_PROPERTIES).clear();
+		Enumeration<?> keys = user.getProperties().keys();
+		while (keys.hasMoreElements()) {
+			String property = (String) keys.nextElement();
+			userPrefs.node(USER_PROPERTIES).put(property, (String) user.getProperty(property), false);
+		}
+
+		userPrefs.flush();
+		return formUser(userPrefs);
+	}
+
+	public boolean deleteUser(User user) {
+		if (user == null)
+			return false;
+		ISecurePreferences node = findNode(storage, user.getUid());
+		if (node == null)
+			return false;
+		node.clear();
+		node.removeNode();
+		try {
+			node.flush();
+			storage.flush();
+			return true;
+		} catch (IOException e) {
+			LogHelper.log(new Status(IStatus.ERROR, Activator.PI_USER_SECURESTORAGE, IStatus.ERROR, "Cannot delete user: " + user.getLogin(), e)); //$NON-NLS-1$
+		}
+		return false;
+	}
+
+	public Authorization getAuthorization(User user) {
+		if (user instanceof User) {
+			return new WebIdeAuthorization((User) user);
+		}
+		return new EmptyAuthorization();
+	}
+
+	public boolean canCreateUsers() {
+		return true;
+	}
+
+	public String getStoreName() {
+		return "Orion"; //$NON-NLS-1$
+	}
+
+	public class UserComparator implements Comparator<User> {
+		public int compare(User u1, User u2) {
+			return u1.getLogin().toLowerCase().compareTo(u2.getLogin().toLowerCase());
+		}
+	}
+}