/*******************************************************************************
 * Copyright (c) 2011 IBM Corporation and others.
 * All rights reserved. This program and the accompanying materials
 * are made available under the terms of the Eclipse Public License v1.0
 * which accompanies this distribution, and is available at
 * http://www.eclipse.org/legal/epl-v10.html
 * 
 * Contributors:
 *     IBM Corporation - initial API and implementation
 *******************************************************************************/
package org.eclipse.orion.server.git.servlets;

import java.io.File;
import java.io.IOException;
import java.net.URI;
import java.net.URISyntaxException;
import java.util.List;
import javax.servlet.ServletException;
import javax.servlet.http.HttpServletRequest;
import javax.servlet.http.HttpServletResponse;
import org.eclipse.core.runtime.*;
import org.eclipse.jgit.api.Git;
import org.eclipse.jgit.api.errors.GitAPIException;
import org.eclipse.jgit.api.errors.JGitInternalException;
import org.eclipse.jgit.lib.ObjectId;
import org.eclipse.jgit.lib.Repository;
import org.eclipse.jgit.revwalk.*;
import org.eclipse.jgit.storage.file.FileRepository;
import org.eclipse.orion.internal.server.servlets.ProtocolConstants;
import org.eclipse.orion.internal.server.servlets.ServletResourceHandler;
import org.eclipse.orion.server.core.ServerStatus;
import org.eclipse.orion.server.git.BaseToCloneConverter;
import org.eclipse.orion.server.git.GitConstants;
import org.eclipse.orion.server.git.objects.Tag;
import org.eclipse.orion.server.servlets.OrionServlet;
import org.eclipse.osgi.util.NLS;
import org.json.*;

/**
 * A handler for Git Tag operation.
 */
public class GitTagHandlerV1 extends ServletResourceHandler<String> {

	private ServletResourceHandler<IStatus> statusHandler;

	GitTagHandlerV1(ServletResourceHandler<IStatus> statusHandler) {
		this.statusHandler = statusHandler;
	}

	@Override
	public boolean handleRequest(HttpServletRequest request, HttpServletResponse response, String path) throws ServletException {
		try {
			switch (getMethod(request)) {
				case GET :
					return handleGet(request, response, path);
				case POST :
					return handlePost(request, response, path);
				case DELETE :
					return handleDelete(request, response, path);
			}
		} catch (Exception e) {
			String msg = NLS.bind("Failed to handle 'tag' request for {0}", path); //$NON-NLS-1$
			return statusHandler.handleRequest(request, response, new ServerStatus(IStatus.ERROR, HttpServletResponse.SC_INTERNAL_SERVER_ERROR, msg, e));
		}
		return false;
	}

	private boolean handleGet(HttpServletRequest request, HttpServletResponse response, String path) throws IOException, JSONException, ServletException, URISyntaxException, CoreException {
		IPath p = new Path(path);
		File gitDir = GitUtils.getGitDir(p);
		Repository db = new FileRepository(gitDir);
<<<<<<< HEAD

		URI cloneLocation = BaseToCloneConverter.getCloneLocation(getURI(request), BaseToCloneConverter.TAG_LIST);
		JSONObject result = new JSONObject();
		JSONArray children = new JSONArray();
		for (Entry<String, Ref> refEntry : db.getTags().entrySet()) {
			Tag tag = new Tag(cloneLocation, db, refEntry.getValue());
=======
		Git git = new Git(db);
		List<RevTag> revTags = git.tagList().call();
		JSONObject result = new JSONObject();
		JSONArray children = new JSONArray();
		for (RevTag revTag : revTags) {
			Tag tag = new Tag(getURI(request), db, revTag);
>>>>>>> 62e5fc04
			children.put(tag.toJSON());
		}
		result.put(ProtocolConstants.KEY_CHILDREN, children);
		OrionServlet.writeJSONResponse(request, response, result);
		return true;
	}

	private boolean handlePost(HttpServletRequest request, HttpServletResponse response, String path) throws CoreException, IOException, JSONException, ServletException, URISyntaxException {
		IPath p = new Path(path);
		File gitDir = GitUtils.getGitDir(p);
		Repository db = new FileRepository(gitDir);
		Git git = new Git(db);
		RevWalk walk = new RevWalk(db);
		try {
			JSONObject toPut = OrionServlet.readJSONRequest(request);
			String tagName = toPut.getString(ProtocolConstants.KEY_NAME);
			String commitId = toPut.getString(GitConstants.KEY_TAG_COMMIT);
			ObjectId objectId = db.resolve(commitId);
			RevCommit revCommit = walk.lookupCommit(objectId);

			RevTag revTag = tag(git, revCommit, tagName);
			URI cloneLocation = BaseToCloneConverter.getCloneLocation(getURI(request), BaseToCloneConverter.TAG_LIST);
			Tag tag = new Tag(cloneLocation, db, revTag);
			OrionServlet.writeJSONResponse(request, response, tag.toJSON());
			return true;
		} catch (IOException e) {
			return statusHandler.handleRequest(request, response, new ServerStatus(IStatus.ERROR, HttpServletResponse.SC_INTERNAL_SERVER_ERROR, "An error occured when tagging.", e));
		} catch (GitAPIException e) {
			return statusHandler.handleRequest(request, response, new ServerStatus(IStatus.ERROR, HttpServletResponse.SC_INTERNAL_SERVER_ERROR, "An error occured when tagging.", e));
		} catch (JGitInternalException e) {
			return statusHandler.handleRequest(request, response, new ServerStatus(IStatus.ERROR, HttpServletResponse.SC_INTERNAL_SERVER_ERROR, "An error occured when tagging.", e));
		} finally {
			walk.dispose();
		}
	}

	static RevTag tag(Git git, RevCommit revCommit, String tagName) throws JGitInternalException, GitAPIException {
		return git.tag().setObjectId(revCommit).setName(tagName).call();
	}

	private boolean handleDelete(HttpServletRequest request, HttpServletResponse response, String path) throws CoreException, IOException, JSONException, ServletException, URISyntaxException {
		IPath p = new Path(path);
		File gitDir = GitUtils.getGitDir(p.removeFirstSegments(1));
		Repository db = new FileRepository(gitDir);
		Git git = new Git(db);
		try {
			git.tagDelete().setTags(p.segment(0)).call();
			return true;
		} catch (JGitInternalException e) {
			return statusHandler.handleRequest(request, response, new ServerStatus(IStatus.ERROR, HttpServletResponse.SC_INTERNAL_SERVER_ERROR, "An error occured when removing a tag.", e));
		}
	}
}
<|MERGE_RESOLUTION|>--- conflicted
+++ resolved
@@ -1,139 +1,131 @@
-/*******************************************************************************
- * Copyright (c) 2011 IBM Corporation and others.
- * All rights reserved. This program and the accompanying materials
- * are made available under the terms of the Eclipse Public License v1.0
- * which accompanies this distribution, and is available at
- * http://www.eclipse.org/legal/epl-v10.html
- * 
- * Contributors:
- *     IBM Corporation - initial API and implementation
- *******************************************************************************/
-package org.eclipse.orion.server.git.servlets;
-
-import java.io.File;
-import java.io.IOException;
-import java.net.URI;
-import java.net.URISyntaxException;
-import java.util.List;
-import javax.servlet.ServletException;
-import javax.servlet.http.HttpServletRequest;
-import javax.servlet.http.HttpServletResponse;
-import org.eclipse.core.runtime.*;
-import org.eclipse.jgit.api.Git;
-import org.eclipse.jgit.api.errors.GitAPIException;
-import org.eclipse.jgit.api.errors.JGitInternalException;
-import org.eclipse.jgit.lib.ObjectId;
-import org.eclipse.jgit.lib.Repository;
-import org.eclipse.jgit.revwalk.*;
-import org.eclipse.jgit.storage.file.FileRepository;
-import org.eclipse.orion.internal.server.servlets.ProtocolConstants;
-import org.eclipse.orion.internal.server.servlets.ServletResourceHandler;
-import org.eclipse.orion.server.core.ServerStatus;
-import org.eclipse.orion.server.git.BaseToCloneConverter;
-import org.eclipse.orion.server.git.GitConstants;
-import org.eclipse.orion.server.git.objects.Tag;
-import org.eclipse.orion.server.servlets.OrionServlet;
-import org.eclipse.osgi.util.NLS;
-import org.json.*;
-
-/**
- * A handler for Git Tag operation.
- */
-public class GitTagHandlerV1 extends ServletResourceHandler<String> {
-
-	private ServletResourceHandler<IStatus> statusHandler;
-
-	GitTagHandlerV1(ServletResourceHandler<IStatus> statusHandler) {
-		this.statusHandler = statusHandler;
-	}
-
-	@Override
-	public boolean handleRequest(HttpServletRequest request, HttpServletResponse response, String path) throws ServletException {
-		try {
-			switch (getMethod(request)) {
-				case GET :
-					return handleGet(request, response, path);
-				case POST :
-					return handlePost(request, response, path);
-				case DELETE :
-					return handleDelete(request, response, path);
-			}
-		} catch (Exception e) {
-			String msg = NLS.bind("Failed to handle 'tag' request for {0}", path); //$NON-NLS-1$
-			return statusHandler.handleRequest(request, response, new ServerStatus(IStatus.ERROR, HttpServletResponse.SC_INTERNAL_SERVER_ERROR, msg, e));
-		}
-		return false;
-	}
-
-	private boolean handleGet(HttpServletRequest request, HttpServletResponse response, String path) throws IOException, JSONException, ServletException, URISyntaxException, CoreException {
-		IPath p = new Path(path);
-		File gitDir = GitUtils.getGitDir(p);
-		Repository db = new FileRepository(gitDir);
-<<<<<<< HEAD
-
-		URI cloneLocation = BaseToCloneConverter.getCloneLocation(getURI(request), BaseToCloneConverter.TAG_LIST);
-		JSONObject result = new JSONObject();
-		JSONArray children = new JSONArray();
-		for (Entry<String, Ref> refEntry : db.getTags().entrySet()) {
-			Tag tag = new Tag(cloneLocation, db, refEntry.getValue());
-=======
-		Git git = new Git(db);
-		List<RevTag> revTags = git.tagList().call();
-		JSONObject result = new JSONObject();
-		JSONArray children = new JSONArray();
-		for (RevTag revTag : revTags) {
-			Tag tag = new Tag(getURI(request), db, revTag);
->>>>>>> 62e5fc04
-			children.put(tag.toJSON());
-		}
-		result.put(ProtocolConstants.KEY_CHILDREN, children);
-		OrionServlet.writeJSONResponse(request, response, result);
-		return true;
-	}
-
-	private boolean handlePost(HttpServletRequest request, HttpServletResponse response, String path) throws CoreException, IOException, JSONException, ServletException, URISyntaxException {
-		IPath p = new Path(path);
-		File gitDir = GitUtils.getGitDir(p);
-		Repository db = new FileRepository(gitDir);
-		Git git = new Git(db);
-		RevWalk walk = new RevWalk(db);
-		try {
-			JSONObject toPut = OrionServlet.readJSONRequest(request);
-			String tagName = toPut.getString(ProtocolConstants.KEY_NAME);
-			String commitId = toPut.getString(GitConstants.KEY_TAG_COMMIT);
-			ObjectId objectId = db.resolve(commitId);
-			RevCommit revCommit = walk.lookupCommit(objectId);
-
-			RevTag revTag = tag(git, revCommit, tagName);
-			URI cloneLocation = BaseToCloneConverter.getCloneLocation(getURI(request), BaseToCloneConverter.TAG_LIST);
-			Tag tag = new Tag(cloneLocation, db, revTag);
-			OrionServlet.writeJSONResponse(request, response, tag.toJSON());
-			return true;
-		} catch (IOException e) {
-			return statusHandler.handleRequest(request, response, new ServerStatus(IStatus.ERROR, HttpServletResponse.SC_INTERNAL_SERVER_ERROR, "An error occured when tagging.", e));
-		} catch (GitAPIException e) {
-			return statusHandler.handleRequest(request, response, new ServerStatus(IStatus.ERROR, HttpServletResponse.SC_INTERNAL_SERVER_ERROR, "An error occured when tagging.", e));
-		} catch (JGitInternalException e) {
-			return statusHandler.handleRequest(request, response, new ServerStatus(IStatus.ERROR, HttpServletResponse.SC_INTERNAL_SERVER_ERROR, "An error occured when tagging.", e));
-		} finally {
-			walk.dispose();
-		}
-	}
-
-	static RevTag tag(Git git, RevCommit revCommit, String tagName) throws JGitInternalException, GitAPIException {
-		return git.tag().setObjectId(revCommit).setName(tagName).call();
-	}
-
-	private boolean handleDelete(HttpServletRequest request, HttpServletResponse response, String path) throws CoreException, IOException, JSONException, ServletException, URISyntaxException {
-		IPath p = new Path(path);
-		File gitDir = GitUtils.getGitDir(p.removeFirstSegments(1));
-		Repository db = new FileRepository(gitDir);
-		Git git = new Git(db);
-		try {
-			git.tagDelete().setTags(p.segment(0)).call();
-			return true;
-		} catch (JGitInternalException e) {
-			return statusHandler.handleRequest(request, response, new ServerStatus(IStatus.ERROR, HttpServletResponse.SC_INTERNAL_SERVER_ERROR, "An error occured when removing a tag.", e));
-		}
-	}
-}
+/*******************************************************************************
+ * Copyright (c) 2011 IBM Corporation and others.
+ * All rights reserved. This program and the accompanying materials
+ * are made available under the terms of the Eclipse Public License v1.0
+ * which accompanies this distribution, and is available at
+ * http://www.eclipse.org/legal/epl-v10.html
+ * 
+ * Contributors:
+ *     IBM Corporation - initial API and implementation
+ *******************************************************************************/
+package org.eclipse.orion.server.git.servlets;
+
+import java.io.File;
+import java.io.IOException;
+import java.net.URI;
+import java.net.URISyntaxException;
+import java.util.List;
+import javax.servlet.ServletException;
+import javax.servlet.http.HttpServletRequest;
+import javax.servlet.http.HttpServletResponse;
+import org.eclipse.core.runtime.*;
+import org.eclipse.jgit.api.Git;
+import org.eclipse.jgit.api.errors.GitAPIException;
+import org.eclipse.jgit.api.errors.JGitInternalException;
+import org.eclipse.jgit.lib.ObjectId;
+import org.eclipse.jgit.lib.Repository;
+import org.eclipse.jgit.revwalk.*;
+import org.eclipse.jgit.storage.file.FileRepository;
+import org.eclipse.orion.internal.server.servlets.ProtocolConstants;
+import org.eclipse.orion.internal.server.servlets.ServletResourceHandler;
+import org.eclipse.orion.server.core.ServerStatus;
+import org.eclipse.orion.server.git.BaseToCloneConverter;
+import org.eclipse.orion.server.git.GitConstants;
+import org.eclipse.orion.server.git.objects.Tag;
+import org.eclipse.orion.server.servlets.OrionServlet;
+import org.eclipse.osgi.util.NLS;
+import org.json.*;
+
+/**
+ * A handler for Git Tag operation.
+ */
+public class GitTagHandlerV1 extends ServletResourceHandler<String> {
+
+	private ServletResourceHandler<IStatus> statusHandler;
+
+	GitTagHandlerV1(ServletResourceHandler<IStatus> statusHandler) {
+		this.statusHandler = statusHandler;
+	}
+
+	@Override
+	public boolean handleRequest(HttpServletRequest request, HttpServletResponse response, String path) throws ServletException {
+		try {
+			switch (getMethod(request)) {
+				case GET :
+					return handleGet(request, response, path);
+				case POST :
+					return handlePost(request, response, path);
+				case DELETE :
+					return handleDelete(request, response, path);
+			}
+		} catch (Exception e) {
+			String msg = NLS.bind("Failed to handle 'tag' request for {0}", path); //$NON-NLS-1$
+			return statusHandler.handleRequest(request, response, new ServerStatus(IStatus.ERROR, HttpServletResponse.SC_INTERNAL_SERVER_ERROR, msg, e));
+		}
+		return false;
+	}
+
+	private boolean handleGet(HttpServletRequest request, HttpServletResponse response, String path) throws IOException, JSONException, ServletException, URISyntaxException, CoreException {
+		IPath p = new Path(path);
+		File gitDir = GitUtils.getGitDir(p);
+		Repository db = new FileRepository(gitDir);
+		URI cloneLocation = BaseToCloneConverter.getCloneLocation(getURI(request), BaseToCloneConverter.TAG_LIST);
+		Git git = new Git(db);
+		List<RevTag> revTags = git.tagList().call();
+		JSONObject result = new JSONObject();
+		JSONArray children = new JSONArray();
+		for (RevTag revTag : revTags) {
+			Tag tag = new Tag(cloneLocation, db, revTag);
+			children.put(tag.toJSON());
+		}
+		result.put(ProtocolConstants.KEY_CHILDREN, children);
+		OrionServlet.writeJSONResponse(request, response, result);
+		return true;
+	}
+
+	private boolean handlePost(HttpServletRequest request, HttpServletResponse response, String path) throws CoreException, IOException, JSONException, ServletException, URISyntaxException {
+		IPath p = new Path(path);
+		File gitDir = GitUtils.getGitDir(p);
+		Repository db = new FileRepository(gitDir);
+		Git git = new Git(db);
+		RevWalk walk = new RevWalk(db);
+		try {
+			JSONObject toPut = OrionServlet.readJSONRequest(request);
+			String tagName = toPut.getString(ProtocolConstants.KEY_NAME);
+			String commitId = toPut.getString(GitConstants.KEY_TAG_COMMIT);
+			ObjectId objectId = db.resolve(commitId);
+			RevCommit revCommit = walk.lookupCommit(objectId);
+
+			RevTag revTag = tag(git, revCommit, tagName);
+			URI cloneLocation = BaseToCloneConverter.getCloneLocation(getURI(request), BaseToCloneConverter.TAG_LIST);
+			Tag tag = new Tag(cloneLocation, db, revTag);
+			OrionServlet.writeJSONResponse(request, response, tag.toJSON());
+			return true;
+		} catch (IOException e) {
+			return statusHandler.handleRequest(request, response, new ServerStatus(IStatus.ERROR, HttpServletResponse.SC_INTERNAL_SERVER_ERROR, "An error occured when tagging.", e));
+		} catch (GitAPIException e) {
+			return statusHandler.handleRequest(request, response, new ServerStatus(IStatus.ERROR, HttpServletResponse.SC_INTERNAL_SERVER_ERROR, "An error occured when tagging.", e));
+		} catch (JGitInternalException e) {
+			return statusHandler.handleRequest(request, response, new ServerStatus(IStatus.ERROR, HttpServletResponse.SC_INTERNAL_SERVER_ERROR, "An error occured when tagging.", e));
+		} finally {
+			walk.dispose();
+		}
+	}
+
+	static RevTag tag(Git git, RevCommit revCommit, String tagName) throws JGitInternalException, GitAPIException {
+		return git.tag().setObjectId(revCommit).setName(tagName).call();
+	}
+
+	private boolean handleDelete(HttpServletRequest request, HttpServletResponse response, String path) throws CoreException, IOException, JSONException, ServletException, URISyntaxException {
+		IPath p = new Path(path);
+		File gitDir = GitUtils.getGitDir(p.removeFirstSegments(1));
+		Repository db = new FileRepository(gitDir);
+		Git git = new Git(db);
+		try {
+			git.tagDelete().setTags(p.segment(0)).call();
+			return true;
+		} catch (JGitInternalException e) {
+			return statusHandler.handleRequest(request, response, new ServerStatus(IStatus.ERROR, HttpServletResponse.SC_INTERNAL_SERVER_ERROR, "An error occured when removing a tag.", e));
+		}
+	}
+}