<!DOCTYPE html PUBLIC "-//W3C//DTD HTML 4.01 Transitional//EN" "http://www.w3.org/TR/html4/loose.dtd">
<html>
<head>
<meta name="copyright"
	content="Copyright (c) 2010,2011 IBM Corporation and others.">
<meta http-equiv="Content-Language" content="en-us">
<meta http-equiv="Content-Type" content="text/html; charset=ISO-8859-1">
<meta http-equiv="X-UA-Compatible" content="IE=8">
<title>Create New Orion User</title>
<style type="text/css">
@import "/mixloginstatic/css/loginWindow.css";
</style>
<script type="text/javascript" src="/mixloginstatic/js/htmlAuth.js"></script>
</head>
<body>
	<div id="newUserTable">
		<h3 class="loginWindowCreate">Create Orion Account</h3>

		<div id="errorWin" style="display: none">
			<ul id="loginError">
				<li id="errorMessage"></li>
			</ul>
		</div>

<<<<<<< HEAD
		<tr>
			<td class="loginWindow"><label class="loginWindow"
				id=create_passwordLabel for=passwordRetype>Retype password:</label>
			</td>
			<td class="loginWindow"><input class="loginWindow"
				name=passwordRetype type=password id=passwordRetype
				tabindex=6
				onkeyup="var event = window.event ? window.event : event ? event : evt; if (event.keyCode === 13) { confirmCreateUser(); } else {validatePassword();}"><br>
			</td>
		</tr>
		<tr>
			<td class="loginWindow loginWindowButtonTd" colspan=2>
			<button type='button' class="loginWindow" onClick="javascript:goToLoginWindow();"
					dojoType=dijit.form.Button tabindex=7>
					Cancel
				</button>
=======
		<div style="clear: left; margin: 8px;">
			<table class="loginWindow">
				<tr>
>>>>>>> 8ecfbac5

					<td class="loginWindow"><label class="loginWindow"
						id=create_loginLabel for=login>Name:</label></td>
					<td class="loginWindow"><input class="loginWindow" name=login
						id=login tabindex=4><br>
					</td>
				</tr>
				<tr>
					<td class="loginWindow"><label class="loginWindow"
						id=create_passwordLabel for=password>Password:</label></td>
					<td class="loginWindow"><input class="loginWindow"
						name=password type=password id=password tabindex=5
						onkeyup="validatePassword()"><br></td>
				</tr>

				<tr>
					<td class="loginWindow"><label class="loginWindow"
						id=create_passwordLabel for=passwordRetype>Retype
							password:</label>
					</td>
					<td class="loginWindow"><input class="loginWindow"
						name=passwordRetype type=password id=passwordRetype tabindex=6
						onkeyup="var event = window.event ? window.event : event ? event : evt; if (event.keyCode === 13) { confirmCreateUser(); } else {validatePassword();}"><br>
					</td>
				</tr>
				<tr>
					<td class="loginWindow loginWindowButtonTd" colspan=2>
						<button type='button' class="loginWindow"
							onClick="javascript:window.location='LoginWindow.html'"
							tabindex=7>Cancel</button>

						<button class="loginWindow" type="submit"
							onClick=confirmCreateUser() value=OK tabindex=8>Create</button>
					</td>
				</tr>
			</table>
		</div>
	</div>
</body>
</html><|MERGE_RESOLUTION|>--- conflicted
+++ resolved
@@ -1,86 +1,67 @@
-<!DOCTYPE html PUBLIC "-//W3C//DTD HTML 4.01 Transitional//EN" "http://www.w3.org/TR/html4/loose.dtd">
-<html>
-<head>
-<meta name="copyright"
-	content="Copyright (c) 2010,2011 IBM Corporation and others.">
-<meta http-equiv="Content-Language" content="en-us">
-<meta http-equiv="Content-Type" content="text/html; charset=ISO-8859-1">
-<meta http-equiv="X-UA-Compatible" content="IE=8">
-<title>Create New Orion User</title>
-<style type="text/css">
-@import "/mixloginstatic/css/loginWindow.css";
-</style>
-<script type="text/javascript" src="/mixloginstatic/js/htmlAuth.js"></script>
-</head>
-<body>
-	<div id="newUserTable">
-		<h3 class="loginWindowCreate">Create Orion Account</h3>
+<!DOCTYPE html PUBLIC "-//W3C//DTD HTML 4.01 Transitional//EN" "http://www.w3.org/TR/html4/loose.dtd">
+<html>
+<head>
+<meta name="copyright"
+	content="Copyright (c) 2010,2011 IBM Corporation and others.">
+<meta http-equiv="Content-Language" content="en-us">
+<meta http-equiv="Content-Type" content="text/html; charset=ISO-8859-1">
+<meta http-equiv="X-UA-Compatible" content="IE=8">
+<title>Create New Orion User</title>
+<style type="text/css">
+@import "/mixloginstatic/css/loginWindow.css";
+</style>
+<script type="text/javascript" src="/mixloginstatic/js/htmlAuth.js"></script>
+</head>
+<body>
+	<div id="newUserTable">
+		<h3 class="loginWindowCreate">Create Orion Account</h3>
+
+		<div id="errorWin" style="display: none">
+			<ul id="loginError">
+				<li id="errorMessage"></li>
+			</ul>
+		</div>
+
 
-		<div id="errorWin" style="display: none">
-			<ul id="loginError">
-				<li id="errorMessage"></li>
-			</ul>
-		</div>
-
-<<<<<<< HEAD
-		<tr>
-			<td class="loginWindow"><label class="loginWindow"
-				id=create_passwordLabel for=passwordRetype>Retype password:</label>
-			</td>
-			<td class="loginWindow"><input class="loginWindow"
-				name=passwordRetype type=password id=passwordRetype
-				tabindex=6
-				onkeyup="var event = window.event ? window.event : event ? event : evt; if (event.keyCode === 13) { confirmCreateUser(); } else {validatePassword();}"><br>
-			</td>
-		</tr>
-		<tr>
-			<td class="loginWindow loginWindowButtonTd" colspan=2>
-			<button type='button' class="loginWindow" onClick="javascript:goToLoginWindow();"
-					dojoType=dijit.form.Button tabindex=7>
-					Cancel
-				</button>
-=======
-		<div style="clear: left; margin: 8px;">
-			<table class="loginWindow">
-				<tr>
->>>>>>> 8ecfbac5
-
-					<td class="loginWindow"><label class="loginWindow"
-						id=create_loginLabel for=login>Name:</label></td>
-					<td class="loginWindow"><input class="loginWindow" name=login
-						id=login tabindex=4><br>
-					</td>
-				</tr>
-				<tr>
-					<td class="loginWindow"><label class="loginWindow"
-						id=create_passwordLabel for=password>Password:</label></td>
-					<td class="loginWindow"><input class="loginWindow"
-						name=password type=password id=password tabindex=5
-						onkeyup="validatePassword()"><br></td>
-				</tr>
-
-				<tr>
-					<td class="loginWindow"><label class="loginWindow"
-						id=create_passwordLabel for=passwordRetype>Retype
-							password:</label>
-					</td>
-					<td class="loginWindow"><input class="loginWindow"
-						name=passwordRetype type=password id=passwordRetype tabindex=6
-						onkeyup="var event = window.event ? window.event : event ? event : evt; if (event.keyCode === 13) { confirmCreateUser(); } else {validatePassword();}"><br>
-					</td>
-				</tr>
-				<tr>
-					<td class="loginWindow loginWindowButtonTd" colspan=2>
-						<button type='button' class="loginWindow"
-							onClick="javascript:window.location='LoginWindow.html'"
-							tabindex=7>Cancel</button>
-
-						<button class="loginWindow" type="submit"
-							onClick=confirmCreateUser() value=OK tabindex=8>Create</button>
-					</td>
-				</tr>
-			</table>
-		</div>
-	</div>
-</body>
+		<div style="clear: left; margin: 8px;">
+			<table class="loginWindow">
+				<tr>
+					<td class="loginWindow"><label class="loginWindow"
+						id=create_loginLabel for=login>Name:</label></td>
+					<td class="loginWindow"><input class="loginWindow" name=login
+						id=login tabindex=4><br>
+					</td>
+				</tr>
+				<tr>
+					<td class="loginWindow"><label class="loginWindow"
+						id=create_passwordLabel for=password>Password:</label></td>
+					<td class="loginWindow"><input class="loginWindow"
+						name=password type=password id=password tabindex=5
+						onkeyup="validatePassword()"><br></td>
+				</tr>
+
+				<tr>
+					<td class="loginWindow"><label class="loginWindow"
+						id=create_passwordLabel for=passwordRetype>Retype
+							password:</label>
+					</td>
+					<td class="loginWindow"><input class="loginWindow"
+						name=passwordRetype type=password id=passwordRetype tabindex=6
+						onkeyup="var event = window.event ? window.event : event ? event : evt; if (event.keyCode === 13) { confirmCreateUser(); } else {validatePassword();}"><br>
+					</td>
+				</tr>
+				<tr>
+					<td class="loginWindow loginWindowButtonTd" colspan=2>
+						<button type='button' class="loginWindow"
+							onClick="javascript:goToLoginWindow();"
+							tabindex=7>Cancel</button>
+
+						<button class="loginWindow" type="submit"
+							onClick=confirmCreateUser() value=OK tabindex=8>Create</button>
+					</td>
+				</tr>
+			</table>
+		</div>
+	</div>
+</body>
 </html>