<!DOCTYPE HTML PUBLIC "-//W3C//DTD HTML 3.2 Final//EN">
<html>
<head>
<meta name="copyright"
	content="Copyright (c) 2010,2011 IBM Corporation and others.">
<meta http-equiv="Content-Language" content="en-us">
<meta http-equiv="Content-Type" content="text/html; charset=ISO-8859-1">
<meta http-equiv="X-UA-Compatible" content="IE=8">
<title>Login Page</title>
<style type="text/css">
@import "/mixloginstatic/css/loginWindow.css";
</style>
<script type="text/javascript" src="/mixloginstatic/js/htmlAuth.js"></script>
</head>
<body>
	<div id="loginWindow" class="loginWindow">
		<h3 class="loginWindowCreate">Login to Orion</h3>

		<div id="errorWin" style="display: none">
			<ul id="loginError">
				<li id="errorMessage"></li>
			</ul>
		</div>

		<div style="clear: left; margin: 8px;">
			<table class="loginWindow">
				<tbody>
					<tr>
						<td class="loginWindow"><label class="loginWindow"
							id=loginLabel for=login>Name:</label></td>
						<td class="loginWindow"><input class="loginWindow" name=login
							id=login tabindex=1><br>
						</td>
					</tr>
					<tr>
						<td class="loginWindow"><label class="loginWindow"
							id=passwordLabel for=password>Password:</label></td>
						<td class="loginWindow"><input class="loginWindow"
							name=password type=password id=password tabindex=2
							onkeypress="var event = window.event ? window.event : event ? event : evt; if (event.keyCode === 13) { confirmLogin(); } else {return true;}"><br>
						</td>
					</tr>
					<tr>
						<td class="loginWindow loginWindowButtonTd" colspan=2>
							<button class="loginWindow" onClick=confirmLogin() value=OK
								tabindex=3>Sign in</button>
						</td>
					</tr>
				</tbody>
			</table>

<<<<<<< HEAD
							Sign in
						</button></td>
				</tr>
			</tbody>
		<!-- </form> -->
		</table>
		<div class="hrloginWindow"></div>
<h3 id="newUserHeader" class="loginWindow">
	New to Orion? <a class="loginWindow" href="javascript:goToCreateUser();">Create
		 account</a>

</h3>
		<div class="hrloginWindow"></div><h3 class="loginWindow">Login with: <a class="loginWindow" href="javascript:confirmOpenId('https://www.google.com/accounts/o8/id')"><img class="loginWindow" src="/openids/google.png" alt="Google" title="Google"></a>&nbsp;<a class="loginWindow" href="javascript:confirmOpenId('http://me.yahoo.com')"><img class="loginWindow" src="/openids/yahoo-logo.png" alt="Yahoo!" title="Yahoo!"></a>&nbsp;<a class="loginWindow" href="javascript:confirmOpenId('http://openid.aol.com/')"><img class="loginWindow" src="/openids/aim-logo.png" alt="AOL" title="AOL"></a>&nbsp;<a class="loginWindow" href="javascript:confirmOpenId('http://myopenid.com')"><img class="loginWindow" src="/openids/myopenid-logo.png" alt="myOpenID" title="myOpenID"></a>&nbsp;</h3></h3>
=======
			<div class="hrloginWindow"></div>
			<h3 id="newUserHeader" class="loginWindow">
				New to Orion? <a class="loginWindow"
					href="/mixloginstatic/CreateUserWindow.html">Create account</a>
			</h3>
>>>>>>> 8ecfbac5

			<div class="hrloginWindow"></div>
			<h3 class="loginWindow">
				Login with: <a class="loginWindow"
					href="javascript:confirmOpenId('https://www.google.com/accounts/o8/id')"><img
					class="loginWindow" src="/openids/google.png" alt="Google"
					title="Google"> </a><a class="loginWindow"
					href="javascript:confirmOpenId('http://me.yahoo.com')"><img
					class="loginWindow" src="/openids/yahoo-logo.png" alt="Yahoo!"
					title="Yahoo!"> </a><a class="loginWindow"
					href="javascript:confirmOpenId('http://openid.aol.com/')"><img
					class="loginWindow" src="/openids/aim-logo.png" alt="AOL"
					title="AOL"> </a><a class="loginWindow"
					href="javascript:confirmOpenId('http://myopenid.com')"><img
					class="loginWindow" src="/openids/myopenid-logo.png" alt="myOpenID"
					title="myOpenID"> </a>
			</h3>
		</div>
	</div>
</body>
</html>
<|MERGE_RESOLUTION|>--- conflicted
+++ resolved
@@ -1,93 +1,76 @@
-<!DOCTYPE HTML PUBLIC "-//W3C//DTD HTML 3.2 Final//EN">
-<html>
-<head>
-<meta name="copyright"
-	content="Copyright (c) 2010,2011 IBM Corporation and others.">
-<meta http-equiv="Content-Language" content="en-us">
-<meta http-equiv="Content-Type" content="text/html; charset=ISO-8859-1">
-<meta http-equiv="X-UA-Compatible" content="IE=8">
-<title>Login Page</title>
-<style type="text/css">
-@import "/mixloginstatic/css/loginWindow.css";
-</style>
-<script type="text/javascript" src="/mixloginstatic/js/htmlAuth.js"></script>
-</head>
-<body>
-	<div id="loginWindow" class="loginWindow">
-		<h3 class="loginWindowCreate">Login to Orion</h3>
-
-		<div id="errorWin" style="display: none">
-			<ul id="loginError">
-				<li id="errorMessage"></li>
-			</ul>
-		</div>
-
-		<div style="clear: left; margin: 8px;">
-			<table class="loginWindow">
-				<tbody>
-					<tr>
-						<td class="loginWindow"><label class="loginWindow"
-							id=loginLabel for=login>Name:</label></td>
-						<td class="loginWindow"><input class="loginWindow" name=login
-							id=login tabindex=1><br>
-						</td>
-					</tr>
-					<tr>
-						<td class="loginWindow"><label class="loginWindow"
-							id=passwordLabel for=password>Password:</label></td>
-						<td class="loginWindow"><input class="loginWindow"
-							name=password type=password id=password tabindex=2
-							onkeypress="var event = window.event ? window.event : event ? event : evt; if (event.keyCode === 13) { confirmLogin(); } else {return true;}"><br>
-						</td>
-					</tr>
-					<tr>
-						<td class="loginWindow loginWindowButtonTd" colspan=2>
-							<button class="loginWindow" onClick=confirmLogin() value=OK
-								tabindex=3>Sign in</button>
-						</td>
-					</tr>
-				</tbody>
+<!DOCTYPE HTML PUBLIC "-//W3C//DTD HTML 3.2 Final//EN">
+<html>
+<head>
+<meta name="copyright"
+	content="Copyright (c) 2010,2011 IBM Corporation and others.">
+<meta http-equiv="Content-Language" content="en-us">
+<meta http-equiv="Content-Type" content="text/html; charset=ISO-8859-1">
+<meta http-equiv="X-UA-Compatible" content="IE=8">
+<title>Login Page</title>
+<style type="text/css">
+@import "/mixloginstatic/css/loginWindow.css";
+</style>
+<script type="text/javascript" src="/mixloginstatic/js/htmlAuth.js"></script>
+</head>
+<body>
+	<div id="loginWindow" class="loginWindow">
+		<h3 class="loginWindowCreate">Login to Orion</h3>
+
+		<div id="errorWin" style="display: none">
+			<ul id="loginError">
+				<li id="errorMessage"></li>
+			</ul>
+		</div>
+
+		<div style="clear: left; margin: 8px;">
+			<table class="loginWindow">
+				<tbody>
+					<tr>
+						<td class="loginWindow"><label class="loginWindow"
+							id=loginLabel for=login>Name:</label></td>
+						<td class="loginWindow"><input class="loginWindow" name=login
+							id=login tabindex=1><br>
+						</td>
+					</tr>
+					<tr>
+						<td class="loginWindow"><label class="loginWindow"
+							id=passwordLabel for=password>Password:</label></td>
+						<td class="loginWindow"><input class="loginWindow"
+							name=password type=password id=password tabindex=2
+							onkeypress="var event = window.event ? window.event : event ? event : evt; if (event.keyCode === 13) { confirmLogin(); } else {return true;}"><br>
+						</td>
+					</tr>
+					<tr>
+						<td class="loginWindow loginWindowButtonTd" colspan=2>
+							<button class="loginWindow" onClick=confirmLogin() value=OK
+								tabindex=3>Sign in</button>
+						</td>
+					</tr>
+				</tbody>
 			</table>
-
-<<<<<<< HEAD
-							Sign in
-						</button></td>
-				</tr>
-			</tbody>
-		<!-- </form> -->
-		</table>
-		<div class="hrloginWindow"></div>
-<h3 id="newUserHeader" class="loginWindow">
-	New to Orion? <a class="loginWindow" href="javascript:goToCreateUser();">Create
-		 account</a>
-
-</h3>
-		<div class="hrloginWindow"></div><h3 class="loginWindow">Login with: <a class="loginWindow" href="javascript:confirmOpenId('https://www.google.com/accounts/o8/id')"><img class="loginWindow" src="/openids/google.png" alt="Google" title="Google"></a>&nbsp;<a class="loginWindow" href="javascript:confirmOpenId('http://me.yahoo.com')"><img class="loginWindow" src="/openids/yahoo-logo.png" alt="Yahoo!" title="Yahoo!"></a>&nbsp;<a class="loginWindow" href="javascript:confirmOpenId('http://openid.aol.com/')"><img class="loginWindow" src="/openids/aim-logo.png" alt="AOL" title="AOL"></a>&nbsp;<a class="loginWindow" href="javascript:confirmOpenId('http://myopenid.com')"><img class="loginWindow" src="/openids/myopenid-logo.png" alt="myOpenID" title="myOpenID"></a>&nbsp;</h3></h3>
-=======
-			<div class="hrloginWindow"></div>
-			<h3 id="newUserHeader" class="loginWindow">
-				New to Orion? <a class="loginWindow"
-					href="/mixloginstatic/CreateUserWindow.html">Create account</a>
+			<div class="hrloginWindow"></div>
+			<h3 id="newUserHeader" class="loginWindow">
+				New to Orion? <a class="loginWindow"
+					href="javascript:goToCreateUser();">Create account</a>
 			</h3>
->>>>>>> 8ecfbac5
-
-			<div class="hrloginWindow"></div>
-			<h3 class="loginWindow">
-				Login with: <a class="loginWindow"
-					href="javascript:confirmOpenId('https://www.google.com/accounts/o8/id')"><img
-					class="loginWindow" src="/openids/google.png" alt="Google"
-					title="Google"> </a><a class="loginWindow"
-					href="javascript:confirmOpenId('http://me.yahoo.com')"><img
-					class="loginWindow" src="/openids/yahoo-logo.png" alt="Yahoo!"
-					title="Yahoo!"> </a><a class="loginWindow"
-					href="javascript:confirmOpenId('http://openid.aol.com/')"><img
-					class="loginWindow" src="/openids/aim-logo.png" alt="AOL"
-					title="AOL"> </a><a class="loginWindow"
-					href="javascript:confirmOpenId('http://myopenid.com')"><img
-					class="loginWindow" src="/openids/myopenid-logo.png" alt="myOpenID"
-					title="myOpenID"> </a>
-			</h3>
-		</div>
-	</div>
-</body>
-</html>
+
+			<div class="hrloginWindow"></div>
+			<h3 class="loginWindow">
+				Login with: <a class="loginWindow"
+					href="javascript:confirmOpenId('https://www.google.com/accounts/o8/id')"><img
+					class="loginWindow" src="/openids/google.png" alt="Google"
+					title="Google"> </a><a class="loginWindow"
+					href="javascript:confirmOpenId('http://me.yahoo.com')"><img
+					class="loginWindow" src="/openids/yahoo-logo.png" alt="Yahoo!"
+					title="Yahoo!"> </a><a class="loginWindow"
+					href="javascript:confirmOpenId('http://openid.aol.com/')"><img
+					class="loginWindow" src="/openids/aim-logo.png" alt="AOL"
+					title="AOL"> </a><a class="loginWindow"
+					href="javascript:confirmOpenId('http://myopenid.com')"><img
+					class="loginWindow" src="/openids/myopenid-logo.png" alt="myOpenID"
+					title="myOpenID"> </a>
+			</h3>
+		</div>
+	</div>
+</body>
+</html>