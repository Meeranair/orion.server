/*******************************************************************************
 * Copyright (c) 2010, 2011 IBM Corporation and others 
 * All rights reserved. This program and the accompanying materials
 * are made available under the terms of the Eclipse Public License v1.0
 * which accompanies this distribution, and is available at
 * http://www.eclipse.org/legal/epl-v10.html
 * 
 * Contributors:
 * IBM Corporation - initial API and implementation
 *******************************************************************************/
package org.eclipse.orion.internal.server.search;

import java.io.DataInputStream;
import java.io.DataOutputStream;
import java.io.File;
import java.io.FileInputStream;
import java.io.FileNotFoundException;
import java.io.FileOutputStream;
import java.io.IOException;
import java.net.URI;
import java.net.URISyntaxException;
import java.net.URL;

import javax.servlet.http.HttpServletRequest;

import org.apache.solr.client.solrj.SolrServer;
import org.apache.solr.client.solrj.embedded.EmbeddedSolrServer;
import org.apache.solr.core.CoreContainer;
import org.apache.solr.core.CoreDescriptor;
import org.apache.solr.core.SolrCore;
import org.eclipse.core.filesystem.EFS;
import org.eclipse.core.runtime.CoreException;
import org.eclipse.core.runtime.FileLocator;
import org.eclipse.core.runtime.IPath;
import org.eclipse.core.runtime.IStatus;
import org.eclipse.core.runtime.Path;
import org.eclipse.core.runtime.Status;
import org.eclipse.core.runtime.jobs.Job;
import org.eclipse.orion.internal.server.core.IOUtilities;
import org.eclipse.orion.internal.server.core.IWebResourceDecorator;
import org.eclipse.orion.internal.server.servlets.Activator;
import org.eclipse.orion.internal.server.servlets.ProtocolConstants;
import org.eclipse.orion.server.core.LogHelper;
import org.json.JSONException;
import org.json.JSONObject;
import org.osgi.framework.BundleActivator;
import org.osgi.framework.BundleContext;
import org.osgi.framework.ServiceRegistration;

public class SearchActivator implements BundleActivator, IWebResourceDecorator {
	private static BundleContext context;
	/**
	 * Indicates the version number of the eclipse web search index. This
	 * version should be incremented whenever there are breaking changes to the
	 * indexing schema or format.
	 */
	private static final int CURRENT_INDEX_GENERATION = 6;

	private static final String INDEX_GENERATION_FILE = "index.generation";//$NON-NLS-1$
	private static SearchActivator instance;
	public static final String PI_SEARCH = "org.eclipse.orion.server.core.search"; //$NON-NLS-1$
	/**
	 * A family for all jobs related to indexing. Used to join jobs on shutdown.
	 */
	public static final Object JOB_FAMILY = new Object();
	private Indexer indexer;
	private IndexPurgeJob purgeJob;
	private ServiceRegistration<IWebResourceDecorator> searchDecoratorRegistration;
	private SolrServer server;
	private SolrCore solrCore;
	private CoreContainer solrContainer;

	static BundleContext getContext() {
		return context;
	}

	static SearchActivator getInstance() {
		return instance;
	}

	public SearchActivator() {
		super();
		instance = this;
	}

	public void addAtributesFor(HttpServletRequest request, URI resource, JSONObject representation) {
		IPath resourcePath = new Path(resource.getPath());
		// currently we only know how to search the file and workspace services
		if (resourcePath.segmentCount() == 0)
			return;
		String service = resourcePath.segment(0);
		if (!("file".equals(service) || "workspace".equals(service))) //$NON-NLS-1$ //$NON-NLS-2$
			return;
		try {
			// we can also augment with a query argument that includes the
			// resource path
<<<<<<< HEAD
			URI result = new URI(resource.getScheme(), resource.getUserInfo(), resource.getHost(), resource.getPort(), "/filesearch", "q=", null); //$NON-NLS-1$//$NON-NLS-2$
			representation.put(ProtocolConstants.KEY_SEARCH_LOCATION, result.toString());
=======
			URI result = new URI(resource.getScheme(), resource.getUserInfo(), resource.getHost(), resource.getPort(), "/search", "q=", null); //$NON-NLS-1$//$NON-NLS-2$
			representation.put(ProtocolConstants.KEY_SEARCH_LOCATION, result);
>>>>>>> 653cc449
		} catch (URISyntaxException e) {
			LogHelper.log(e);
		} catch (JSONException e) {
			// key and value are well-formed strings so this should not happen
			throw new RuntimeException(e);
		}
	}

	/**
	 * Creates and returns a search server instance. Returns null if there was a
	 * failure instantiating the server.
	 */
	private void createServer() {
		try {
			File rootFile = Activator.getDefault().getPlatformLocation().toFile();
			File baseDir = new File(rootFile, ".metadata/.plugins/" + PI_SEARCH); //$NON-NLS-1$
			// discard all server data if the index generation has changed
			if (readIndexGeneration(baseDir) != CURRENT_INDEX_GENERATION) {
				delete(baseDir);
				writeIndexGeneration(baseDir);
			}
			createSolrConfig(baseDir);
			String solrDataDir = baseDir.toString();
			solrContainer = new CoreContainer(solrDataDir);
			CoreDescriptor descriptor = new CoreDescriptor(solrContainer, "Eclipse Web Search", solrDataDir); //$NON-NLS-1$
			descriptor.setDataDir(solrDataDir.toString() + File.separatorChar + "data"); //$NON-NLS-1$
			solrCore = solrContainer.create(descriptor);
			solrContainer.register(solrCore, false);
			server = new EmbeddedSolrServer(solrContainer, "Eclipse Web Search"); //$NON-NLS-1$
		} catch (Exception e) {
			LogHelper.log(e);
		}
	}

	/**
	 * Ensure solr configuration files exist. Copy them from the search plugin
	 * if necessary. Returns the solrconfig.xml file.
	 */
	private File createSolrConfig(File baseDir) throws FileNotFoundException, IOException {
		File configDir = new File(baseDir, "conf"); //$NON-NLS-1$
		configDir.mkdirs();
		File configFile = new File(configDir, "solrconfig.xml"); //$NON-NLS-1$
		createSolrFile(configFile);
		createSolrFile(new File(configDir, "schema.xml")); //$NON-NLS-1$
		createSolrFile(new File(configDir, "synonyms.txt")); //$NON-NLS-1$
		createSolrFile(new File(configDir, "stopwords.txt")); //$NON-NLS-1$
		createSolrFile(new File(configDir, "protwords.txt")); //$NON-NLS-1$
		createSolrFile(new File(configDir, "elevate.xml")); //$NON-NLS-1$
		return configFile;

	}

	/**
	 * Create a configuration file expected by solr (either solrconfig.xml or
	 * schema.xml).
	 * 
	 * @throws IOException
	 * @throws FileNotFoundException
	 */
	private void createSolrFile(File solrFile) throws FileNotFoundException, IOException {
		if (solrFile.exists())
			return;
		URL source = getClass().getClassLoader().getResource("solrconf/" + solrFile.getName()); //$NON-NLS-1$
		source = FileLocator.resolve(source);
		IOUtilities.pipe(source.openStream(), new FileOutputStream(solrFile), true, true);
	}

	private void delete(File baseDir) {
		try {
			EFS.getStore(baseDir.toURI()).delete(EFS.NONE, null);
		} catch (CoreException e) {
			LogHelper.log(e);
		}
	}

	SolrServer getSolrServer() {
		return server;
	}

	SolrCore getSolrCore() {
		return solrCore;
	}

	/**
	 * Returns the generation number of the current index on disk.
	 * 
	 * @return the current index generation, or -1 if no index was found.
	 */
	private int readIndexGeneration(File baseDir) {
		File generationFile = new File(baseDir, INDEX_GENERATION_FILE);
		if (!generationFile.exists())
			return -1;
		DataInputStream in = null;
		try {
			in = new DataInputStream(new FileInputStream(generationFile));
			int generation = Integer.valueOf(in.readUTF());
			return generation;
		} catch (Exception e) {
			// ignore and return false below
		} finally {
			IOUtilities.safeClose(in);
		}
		return -1;
	}

	/*
	 * (non-Javadoc)
	 * 
	 * @see
	 * org.osgi.framework.BundleActivator#start(org.osgi.framework.BundleContext
	 * )
	 */
	public void start(BundleContext bundleContext) throws Exception {
		SearchActivator.context = bundleContext;
		createServer();
		if (server != null) {
			indexer = new Indexer(server);
			indexer.schedule();

			purgeJob = new IndexPurgeJob(server);
			purgeJob.schedule();
		}
		searchDecoratorRegistration = context.registerService(IWebResourceDecorator.class, this, null);
	}

	/*
	 * (non-Javadoc)
	 * 
	 * @see
	 * org.osgi.framework.BundleActivator#stop(org.osgi.framework.BundleContext)
	 */
	public void stop(BundleContext bundleContext) throws Exception {
		searchDecoratorRegistration.unregister();
		if (solrContainer != null) {
			solrContainer.shutdown();
			solrContainer = null;
		}
		if (indexer != null) {
			indexer.cancel();
			indexer = null;
		}
		if (purgeJob != null) {
			purgeJob.cancel();
			purgeJob = null;
		}
		//wait for all indexing jobs to complete
		Job.getJobManager().join(JOB_FAMILY, null);
		SearchActivator.context = null;
	}

	private void writeIndexGeneration(File baseDir) {
		baseDir.mkdirs();
		File generationFile = new File(baseDir, INDEX_GENERATION_FILE);
		DataOutputStream out = null;
		try {
			out = new DataOutputStream(new FileOutputStream(generationFile));
			out.writeUTF(Integer.toString(CURRENT_INDEX_GENERATION));
		} catch (IOException e) {
			String msg = "Error writing search index generation number. Subsequent restarts will discard and rebuild search index from scratch"; //$NON-NLS-1$
			LogHelper.log(new Status(IStatus.ERROR, SearchActivator.PI_SEARCH, msg, e));
		} finally {
			IOUtilities.safeClose(out);
		}
	}

}
<|MERGE_RESOLUTION|>--- conflicted
+++ resolved
@@ -1,269 +1,244 @@
-/*******************************************************************************
- * Copyright (c) 2010, 2011 IBM Corporation and others 
- * All rights reserved. This program and the accompanying materials
- * are made available under the terms of the Eclipse Public License v1.0
- * which accompanies this distribution, and is available at
- * http://www.eclipse.org/legal/epl-v10.html
- * 
- * Contributors:
- * IBM Corporation - initial API and implementation
- *******************************************************************************/
-package org.eclipse.orion.internal.server.search;
-
-import java.io.DataInputStream;
-import java.io.DataOutputStream;
-import java.io.File;
-import java.io.FileInputStream;
-import java.io.FileNotFoundException;
-import java.io.FileOutputStream;
-import java.io.IOException;
-import java.net.URI;
-import java.net.URISyntaxException;
-import java.net.URL;
-
-import javax.servlet.http.HttpServletRequest;
-
-import org.apache.solr.client.solrj.SolrServer;
-import org.apache.solr.client.solrj.embedded.EmbeddedSolrServer;
-import org.apache.solr.core.CoreContainer;
-import org.apache.solr.core.CoreDescriptor;
-import org.apache.solr.core.SolrCore;
-import org.eclipse.core.filesystem.EFS;
-import org.eclipse.core.runtime.CoreException;
-import org.eclipse.core.runtime.FileLocator;
-import org.eclipse.core.runtime.IPath;
-import org.eclipse.core.runtime.IStatus;
-import org.eclipse.core.runtime.Path;
-import org.eclipse.core.runtime.Status;
-import org.eclipse.core.runtime.jobs.Job;
-import org.eclipse.orion.internal.server.core.IOUtilities;
-import org.eclipse.orion.internal.server.core.IWebResourceDecorator;
-import org.eclipse.orion.internal.server.servlets.Activator;
-import org.eclipse.orion.internal.server.servlets.ProtocolConstants;
-import org.eclipse.orion.server.core.LogHelper;
-import org.json.JSONException;
-import org.json.JSONObject;
-import org.osgi.framework.BundleActivator;
-import org.osgi.framework.BundleContext;
-import org.osgi.framework.ServiceRegistration;
-
-public class SearchActivator implements BundleActivator, IWebResourceDecorator {
-	private static BundleContext context;
-	/**
-	 * Indicates the version number of the eclipse web search index. This
-	 * version should be incremented whenever there are breaking changes to the
-	 * indexing schema or format.
-	 */
-	private static final int CURRENT_INDEX_GENERATION = 6;
-
-	private static final String INDEX_GENERATION_FILE = "index.generation";//$NON-NLS-1$
-	private static SearchActivator instance;
-	public static final String PI_SEARCH = "org.eclipse.orion.server.core.search"; //$NON-NLS-1$
-	/**
-	 * A family for all jobs related to indexing. Used to join jobs on shutdown.
-	 */
-	public static final Object JOB_FAMILY = new Object();
-	private Indexer indexer;
-	private IndexPurgeJob purgeJob;
-	private ServiceRegistration<IWebResourceDecorator> searchDecoratorRegistration;
-	private SolrServer server;
-	private SolrCore solrCore;
-	private CoreContainer solrContainer;
-
-	static BundleContext getContext() {
-		return context;
-	}
-
-	static SearchActivator getInstance() {
-		return instance;
-	}
-
-	public SearchActivator() {
-		super();
-		instance = this;
-	}
-
-	public void addAtributesFor(HttpServletRequest request, URI resource, JSONObject representation) {
-		IPath resourcePath = new Path(resource.getPath());
-		// currently we only know how to search the file and workspace services
-		if (resourcePath.segmentCount() == 0)
-			return;
-		String service = resourcePath.segment(0);
-		if (!("file".equals(service) || "workspace".equals(service))) //$NON-NLS-1$ //$NON-NLS-2$
-			return;
-		try {
-			// we can also augment with a query argument that includes the
-			// resource path
-<<<<<<< HEAD
-			URI result = new URI(resource.getScheme(), resource.getUserInfo(), resource.getHost(), resource.getPort(), "/filesearch", "q=", null); //$NON-NLS-1$//$NON-NLS-2$
-			representation.put(ProtocolConstants.KEY_SEARCH_LOCATION, result.toString());
-=======
-			URI result = new URI(resource.getScheme(), resource.getUserInfo(), resource.getHost(), resource.getPort(), "/search", "q=", null); //$NON-NLS-1$//$NON-NLS-2$
-			representation.put(ProtocolConstants.KEY_SEARCH_LOCATION, result);
->>>>>>> 653cc449
-		} catch (URISyntaxException e) {
-			LogHelper.log(e);
-		} catch (JSONException e) {
-			// key and value are well-formed strings so this should not happen
-			throw new RuntimeException(e);
-		}
-	}
-
-	/**
-	 * Creates and returns a search server instance. Returns null if there was a
-	 * failure instantiating the server.
-	 */
-	private void createServer() {
-		try {
-			File rootFile = Activator.getDefault().getPlatformLocation().toFile();
-			File baseDir = new File(rootFile, ".metadata/.plugins/" + PI_SEARCH); //$NON-NLS-1$
-			// discard all server data if the index generation has changed
-			if (readIndexGeneration(baseDir) != CURRENT_INDEX_GENERATION) {
-				delete(baseDir);
-				writeIndexGeneration(baseDir);
-			}
-			createSolrConfig(baseDir);
-			String solrDataDir = baseDir.toString();
-			solrContainer = new CoreContainer(solrDataDir);
-			CoreDescriptor descriptor = new CoreDescriptor(solrContainer, "Eclipse Web Search", solrDataDir); //$NON-NLS-1$
-			descriptor.setDataDir(solrDataDir.toString() + File.separatorChar + "data"); //$NON-NLS-1$
-			solrCore = solrContainer.create(descriptor);
-			solrContainer.register(solrCore, false);
-			server = new EmbeddedSolrServer(solrContainer, "Eclipse Web Search"); //$NON-NLS-1$
-		} catch (Exception e) {
-			LogHelper.log(e);
-		}
-	}
-
-	/**
-	 * Ensure solr configuration files exist. Copy them from the search plugin
-	 * if necessary. Returns the solrconfig.xml file.
-	 */
-	private File createSolrConfig(File baseDir) throws FileNotFoundException, IOException {
-		File configDir = new File(baseDir, "conf"); //$NON-NLS-1$
-		configDir.mkdirs();
-		File configFile = new File(configDir, "solrconfig.xml"); //$NON-NLS-1$
-		createSolrFile(configFile);
-		createSolrFile(new File(configDir, "schema.xml")); //$NON-NLS-1$
-		createSolrFile(new File(configDir, "synonyms.txt")); //$NON-NLS-1$
-		createSolrFile(new File(configDir, "stopwords.txt")); //$NON-NLS-1$
-		createSolrFile(new File(configDir, "protwords.txt")); //$NON-NLS-1$
-		createSolrFile(new File(configDir, "elevate.xml")); //$NON-NLS-1$
-		return configFile;
-
-	}
-
-	/**
-	 * Create a configuration file expected by solr (either solrconfig.xml or
-	 * schema.xml).
-	 * 
-	 * @throws IOException
-	 * @throws FileNotFoundException
-	 */
-	private void createSolrFile(File solrFile) throws FileNotFoundException, IOException {
-		if (solrFile.exists())
-			return;
-		URL source = getClass().getClassLoader().getResource("solrconf/" + solrFile.getName()); //$NON-NLS-1$
-		source = FileLocator.resolve(source);
-		IOUtilities.pipe(source.openStream(), new FileOutputStream(solrFile), true, true);
-	}
-
-	private void delete(File baseDir) {
-		try {
-			EFS.getStore(baseDir.toURI()).delete(EFS.NONE, null);
-		} catch (CoreException e) {
-			LogHelper.log(e);
-		}
-	}
-
-	SolrServer getSolrServer() {
-		return server;
-	}
-
-	SolrCore getSolrCore() {
-		return solrCore;
-	}
-
-	/**
-	 * Returns the generation number of the current index on disk.
-	 * 
-	 * @return the current index generation, or -1 if no index was found.
-	 */
-	private int readIndexGeneration(File baseDir) {
-		File generationFile = new File(baseDir, INDEX_GENERATION_FILE);
-		if (!generationFile.exists())
-			return -1;
-		DataInputStream in = null;
-		try {
-			in = new DataInputStream(new FileInputStream(generationFile));
-			int generation = Integer.valueOf(in.readUTF());
-			return generation;
-		} catch (Exception e) {
-			// ignore and return false below
-		} finally {
-			IOUtilities.safeClose(in);
-		}
-		return -1;
-	}
-
-	/*
-	 * (non-Javadoc)
-	 * 
-	 * @see
-	 * org.osgi.framework.BundleActivator#start(org.osgi.framework.BundleContext
-	 * )
-	 */
-	public void start(BundleContext bundleContext) throws Exception {
-		SearchActivator.context = bundleContext;
-		createServer();
-		if (server != null) {
-			indexer = new Indexer(server);
-			indexer.schedule();
-
-			purgeJob = new IndexPurgeJob(server);
-			purgeJob.schedule();
-		}
-		searchDecoratorRegistration = context.registerService(IWebResourceDecorator.class, this, null);
-	}
-
-	/*
-	 * (non-Javadoc)
-	 * 
-	 * @see
-	 * org.osgi.framework.BundleActivator#stop(org.osgi.framework.BundleContext)
-	 */
-	public void stop(BundleContext bundleContext) throws Exception {
-		searchDecoratorRegistration.unregister();
-		if (solrContainer != null) {
-			solrContainer.shutdown();
-			solrContainer = null;
-		}
-		if (indexer != null) {
-			indexer.cancel();
-			indexer = null;
-		}
-		if (purgeJob != null) {
-			purgeJob.cancel();
-			purgeJob = null;
-		}
-		//wait for all indexing jobs to complete
-		Job.getJobManager().join(JOB_FAMILY, null);
-		SearchActivator.context = null;
-	}
-
-	private void writeIndexGeneration(File baseDir) {
-		baseDir.mkdirs();
-		File generationFile = new File(baseDir, INDEX_GENERATION_FILE);
-		DataOutputStream out = null;
-		try {
-			out = new DataOutputStream(new FileOutputStream(generationFile));
-			out.writeUTF(Integer.toString(CURRENT_INDEX_GENERATION));
-		} catch (IOException e) {
-			String msg = "Error writing search index generation number. Subsequent restarts will discard and rebuild search index from scratch"; //$NON-NLS-1$
-			LogHelper.log(new Status(IStatus.ERROR, SearchActivator.PI_SEARCH, msg, e));
-		} finally {
-			IOUtilities.safeClose(out);
-		}
-	}
-
-}
+/*******************************************************************************
+ * Copyright (c) 2010, 2011 IBM Corporation and others 
+ * All rights reserved. This program and the accompanying materials
+ * are made available under the terms of the Eclipse Public License v1.0
+ * which accompanies this distribution, and is available at
+ * http://www.eclipse.org/legal/epl-v10.html
+ * 
+ * Contributors:
+ * IBM Corporation - initial API and implementation
+ *******************************************************************************/
+package org.eclipse.orion.internal.server.search;
+
+import java.io.*;
+import java.net.*;
+import javax.servlet.http.HttpServletRequest;
+import org.apache.solr.client.solrj.SolrServer;
+import org.apache.solr.client.solrj.embedded.EmbeddedSolrServer;
+import org.apache.solr.core.*;
+import org.eclipse.core.filesystem.EFS;
+import org.eclipse.core.runtime.*;
+import org.eclipse.core.runtime.jobs.Job;
+import org.eclipse.orion.internal.server.core.IOUtilities;
+import org.eclipse.orion.internal.server.core.IWebResourceDecorator;
+import org.eclipse.orion.internal.server.servlets.Activator;
+import org.eclipse.orion.internal.server.servlets.ProtocolConstants;
+import org.eclipse.orion.server.core.LogHelper;
+import org.json.JSONException;
+import org.json.JSONObject;
+import org.osgi.framework.*;
+
+public class SearchActivator implements BundleActivator, IWebResourceDecorator {
+	private static BundleContext context;
+	/**
+	 * Indicates the version number of the eclipse web search index. This
+	 * version should be incremented whenever there are breaking changes to the
+	 * indexing schema or format.
+	 */
+	private static final int CURRENT_INDEX_GENERATION = 6;
+
+	private static final String INDEX_GENERATION_FILE = "index.generation";//$NON-NLS-1$
+	private static SearchActivator instance;
+	public static final String PI_SEARCH = "org.eclipse.orion.server.core.search"; //$NON-NLS-1$
+	/**
+	 * A family for all jobs related to indexing. Used to join jobs on shutdown.
+	 */
+	public static final Object JOB_FAMILY = new Object();
+	private Indexer indexer;
+	private IndexPurgeJob purgeJob;
+	private ServiceRegistration<IWebResourceDecorator> searchDecoratorRegistration;
+	private SolrServer server;
+	private SolrCore solrCore;
+	private CoreContainer solrContainer;
+
+	static BundleContext getContext() {
+		return context;
+	}
+
+	static SearchActivator getInstance() {
+		return instance;
+	}
+
+	public SearchActivator() {
+		super();
+		instance = this;
+	}
+
+	public void addAtributesFor(HttpServletRequest request, URI resource, JSONObject representation) {
+		IPath resourcePath = new Path(resource.getPath());
+		// currently we only know how to search the file and workspace services
+		if (resourcePath.segmentCount() == 0)
+			return;
+		String service = resourcePath.segment(0);
+		if (!("file".equals(service) || "workspace".equals(service))) //$NON-NLS-1$ //$NON-NLS-2$
+			return;
+		try {
+			// we can also augment with a query argument that includes the resource path
+			URI result = new URI(resource.getScheme(), resource.getUserInfo(), resource.getHost(), resource.getPort(), "/filesearch", "q=", null); //$NON-NLS-1$//$NON-NLS-2$
+			representation.put(ProtocolConstants.KEY_SEARCH_LOCATION, result);
+		} catch (URISyntaxException e) {
+			LogHelper.log(e);
+		} catch (JSONException e) {
+			// key and value are well-formed strings so this should not happen
+			throw new RuntimeException(e);
+		}
+	}
+
+	/**
+	 * Creates and returns a search server instance. Returns null if there was a
+	 * failure instantiating the server.
+	 */
+	private void createServer() {
+		try {
+			File rootFile = Activator.getDefault().getPlatformLocation().toFile();
+			File baseDir = new File(rootFile, ".metadata/.plugins/" + PI_SEARCH); //$NON-NLS-1$
+			// discard all server data if the index generation has changed
+			if (readIndexGeneration(baseDir) != CURRENT_INDEX_GENERATION) {
+				delete(baseDir);
+				writeIndexGeneration(baseDir);
+			}
+			createSolrConfig(baseDir);
+			String solrDataDir = baseDir.toString();
+			solrContainer = new CoreContainer(solrDataDir);
+			CoreDescriptor descriptor = new CoreDescriptor(solrContainer, "Eclipse Web Search", solrDataDir); //$NON-NLS-1$
+			descriptor.setDataDir(solrDataDir.toString() + File.separatorChar + "data"); //$NON-NLS-1$
+			solrCore = solrContainer.create(descriptor);
+			solrContainer.register(solrCore, false);
+			server = new EmbeddedSolrServer(solrContainer, "Eclipse Web Search"); //$NON-NLS-1$
+		} catch (Exception e) {
+			LogHelper.log(e);
+		}
+	}
+
+	/**
+	 * Ensure solr configuration files exist. Copy them from the search plugin
+	 * if necessary. Returns the solrconfig.xml file.
+	 */
+	private File createSolrConfig(File baseDir) throws FileNotFoundException, IOException {
+		File configDir = new File(baseDir, "conf"); //$NON-NLS-1$
+		configDir.mkdirs();
+		File configFile = new File(configDir, "solrconfig.xml"); //$NON-NLS-1$
+		createSolrFile(configFile);
+		createSolrFile(new File(configDir, "schema.xml")); //$NON-NLS-1$
+		createSolrFile(new File(configDir, "synonyms.txt")); //$NON-NLS-1$
+		createSolrFile(new File(configDir, "stopwords.txt")); //$NON-NLS-1$
+		createSolrFile(new File(configDir, "protwords.txt")); //$NON-NLS-1$
+		createSolrFile(new File(configDir, "elevate.xml")); //$NON-NLS-1$
+		return configFile;
+
+	}
+
+	/**
+	 * Create a configuration file expected by solr (either solrconfig.xml or
+	 * schema.xml).
+	 * 
+	 * @throws IOException
+	 * @throws FileNotFoundException
+	 */
+	private void createSolrFile(File solrFile) throws FileNotFoundException, IOException {
+		if (solrFile.exists())
+			return;
+		URL source = getClass().getClassLoader().getResource("solrconf/" + solrFile.getName()); //$NON-NLS-1$
+		source = FileLocator.resolve(source);
+		IOUtilities.pipe(source.openStream(), new FileOutputStream(solrFile), true, true);
+	}
+
+	private void delete(File baseDir) {
+		try {
+			EFS.getStore(baseDir.toURI()).delete(EFS.NONE, null);
+		} catch (CoreException e) {
+			LogHelper.log(e);
+		}
+	}
+
+	SolrServer getSolrServer() {
+		return server;
+	}
+
+	SolrCore getSolrCore() {
+		return solrCore;
+	}
+
+	/**
+	 * Returns the generation number of the current index on disk.
+	 * 
+	 * @return the current index generation, or -1 if no index was found.
+	 */
+	private int readIndexGeneration(File baseDir) {
+		File generationFile = new File(baseDir, INDEX_GENERATION_FILE);
+		if (!generationFile.exists())
+			return -1;
+		DataInputStream in = null;
+		try {
+			in = new DataInputStream(new FileInputStream(generationFile));
+			int generation = Integer.valueOf(in.readUTF());
+			return generation;
+		} catch (Exception e) {
+			// ignore and return false below
+		} finally {
+			IOUtilities.safeClose(in);
+		}
+		return -1;
+	}
+
+	/*
+	 * (non-Javadoc)
+	 * 
+	 * @see
+	 * org.osgi.framework.BundleActivator#start(org.osgi.framework.BundleContext
+	 * )
+	 */
+	public void start(BundleContext bundleContext) throws Exception {
+		SearchActivator.context = bundleContext;
+		createServer();
+		if (server != null) {
+			indexer = new Indexer(server);
+			indexer.schedule();
+
+			purgeJob = new IndexPurgeJob(server);
+			purgeJob.schedule();
+		}
+		searchDecoratorRegistration = context.registerService(IWebResourceDecorator.class, this, null);
+	}
+
+	/*
+	 * (non-Javadoc)
+	 * 
+	 * @see
+	 * org.osgi.framework.BundleActivator#stop(org.osgi.framework.BundleContext)
+	 */
+	public void stop(BundleContext bundleContext) throws Exception {
+		searchDecoratorRegistration.unregister();
+		if (solrContainer != null) {
+			solrContainer.shutdown();
+			solrContainer = null;
+		}
+		if (indexer != null) {
+			indexer.cancel();
+			indexer = null;
+		}
+		if (purgeJob != null) {
+			purgeJob.cancel();
+			purgeJob = null;
+		}
+		//wait for all indexing jobs to complete
+		Job.getJobManager().join(JOB_FAMILY, null);
+		SearchActivator.context = null;
+	}
+
+	private void writeIndexGeneration(File baseDir) {
+		baseDir.mkdirs();
+		File generationFile = new File(baseDir, INDEX_GENERATION_FILE);
+		DataOutputStream out = null;
+		try {
+			out = new DataOutputStream(new FileOutputStream(generationFile));
+			out.writeUTF(Integer.toString(CURRENT_INDEX_GENERATION));
+		} catch (IOException e) {
+			String msg = "Error writing search index generation number. Subsequent restarts will discard and rebuild search index from scratch"; //$NON-NLS-1$
+			LogHelper.log(new Status(IStatus.ERROR, SearchActivator.PI_SEARCH, msg, e));
+		} finally {
+			IOUtilities.safeClose(out);
+		}
+	}
+
+}