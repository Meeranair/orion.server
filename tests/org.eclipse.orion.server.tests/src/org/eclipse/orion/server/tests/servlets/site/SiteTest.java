--- conflicted
+++ resolved
@@ -1,237 +1,229 @@
-package org.eclipse.orion.server.tests.servlets.site;
-
-import static org.junit.Assert.assertEquals;
-
-import com.meterware.httpunit.*;
-import java.io.IOException;
-import java.net.HttpURLConnection;
-import java.net.URISyntaxException;
-import org.eclipse.core.runtime.CoreException;
-import org.eclipse.core.runtime.preferences.IEclipsePreferences;
-import org.eclipse.orion.internal.server.servlets.ProtocolConstants;
-import org.eclipse.orion.internal.server.servlets.site.SiteConfigurationConstants;
-<<<<<<< HEAD
-import org.json.*;
-import org.junit.*;
-=======
-import org.eclipse.orion.server.core.users.OrionScope;
-import org.json.JSONArray;
-import org.json.JSONException;
-import org.json.JSONObject;
-import org.junit.Before;
-import org.junit.BeforeClass;
->>>>>>> 53e95c0a
-import org.junit.Test;
-import org.osgi.service.prefs.BackingStoreException;
-import org.xml.sax.SAXException;
-
-/**
- * Tests for the site configurations API.
- * 
- * Basic tests:
- * - Create (POST)
- * - Retrieve (GET)
- * - Update (PUT)
- * - Delete (DELETE)
- * 
- * Security tests:
- * - User A tries to access user B's site
- */
-public class SiteTest extends CoreSiteTest {
-
-	private WebResponse workspaceResponse;
-	private JSONObject workspaceObject;
-
-	@BeforeClass
-	public static void setUpWorkspace() {
-		initializeWorkspaceLocation();
-	}
-
-	@Before
-	/**
-	 * Before each test, create a workspace and prepare fields for use by test methods.
-	 */
-	public void setUp() throws CoreException, SAXException, IOException, JSONException {
-		clearWorkspace();
-		webConversation = new WebConversation();
-		webConversation.setExceptionsThrownOnErrorStatus(false);
-		setUpAuthorization();
-		workspaceResponse = basicCreateWorkspace(this.getClass().getName());
-		workspaceObject = new JSONObject(workspaceResponse.getText());
-	}
-
-	@Test
-	/**
-	 * Create site via POST, check that the response has the parameters we expected.
-	 */
-	public void testCreateSite() throws IOException, SAXException, JSONException {
-		final String siteName = "My great website";
-		final String workspaceId = workspaceObject.getString(ProtocolConstants.KEY_ID);
-		final String hostHint = "mySite";
-		final String source = "/fizz";
-		final String target = "/buzz";
-		final JSONArray mappings = makeMappings(new String[][] {{source, target}});
-
-		WebRequest request = getCreateSiteRequest(siteName, workspaceId, mappings, hostHint);
-		WebResponse siteResponse = webConversation.getResponse(request);
-		assertEquals(HttpURLConnection.HTTP_CREATED, siteResponse.getResponseCode());
-
-		JSONObject respObject = new JSONObject(siteResponse.getText());
-		JSONArray respMappings = respObject.getJSONArray(SiteConfigurationConstants.KEY_MAPPINGS);
-		assertEquals(siteName, respObject.get(ProtocolConstants.KEY_NAME));
-		assertEquals(workspaceId, respObject.get(SiteConfigurationConstants.KEY_WORKSPACE));
-		assertEquals(hostHint, respObject.get(SiteConfigurationConstants.KEY_HOST_HINT));
-		assertEquals(1, respMappings.length());
-		assertEquals(source, respMappings.getJSONObject(0).get(SiteConfigurationConstants.KEY_SOURCE));
-		assertEquals(target, respMappings.getJSONObject(0).get(SiteConfigurationConstants.KEY_TARGET));
-	}
-
-	@Test
-	/**
-	 * Attempt to create site with no name, expect 400 Bad Request
-	 */
-	public void testCreateSiteNoName() throws SAXException, IOException {
-		final String siteName = "My great website";
-		final String hostHint = "mySite";
-		WebRequest request = getCreateSiteRequest(siteName, null, null, hostHint);
-		WebResponse response = webConversation.getResponse(request);
-		assertEquals(HttpURLConnection.HTTP_BAD_REQUEST, response.getResponseCode());
-	}
-
-	@Test
-	/**
-	 * Attempt to create site with no workspace, expect 400 Bad Request
-	 */
-	public void testCreateSiteNoWorkspace() throws SAXException, IOException {
-		final String siteName = "My great website";
-		final String hostHint = "mySite";
-		WebRequest request = getCreateSiteRequest(siteName, null, null, hostHint);
-		WebResponse response = webConversation.getResponse(request);
-		assertEquals(HttpURLConnection.HTTP_BAD_REQUEST, response.getResponseCode());
-	}
-
-	@Test
-	/**
-	 * Create a site, then fetch its resource via a GET and check the result.
-	 */
-	public void testRetrieveSite() throws SAXException, JSONException, IOException, URISyntaxException {
-		// Create site
-		final String name = "Bob's site";
-		final String workspaceId = workspaceObject.getString(ProtocolConstants.KEY_ID);
-		final JSONArray mappings = makeMappings(new String[][] { {"/foo", "/A"}, {"/bar", "/B"}});
-		final String hostHint = "bobhost";
-		WebResponse createResp = createSite(name, workspaceId, mappings, hostHint, null);
-		JSONObject site = new JSONObject(createResp.getText());
-		final String location = site.getString(ProtocolConstants.HEADER_LOCATION);
-
-		// Fetch site using its Location and ensure that what we find matches what was POSTed
-		WebRequest fetchReq = getRetrieveSiteRequest(location, null);
-		WebResponse fetchResp = webConversation.getResponse(fetchReq);
-		assertEquals(HttpURLConnection.HTTP_OK, fetchResp.getResponseCode());
-		JSONObject fetchedSite = new JSONObject(fetchResp.getText());
-		assertEquals(name, fetchedSite.optString(ProtocolConstants.KEY_NAME));
-		assertEquals(workspaceId, fetchedSite.optString(SiteConfigurationConstants.KEY_WORKSPACE));
-		assertEquals(mappings.toString(), fetchedSite.getJSONArray(SiteConfigurationConstants.KEY_MAPPINGS).toString());
-		assertEquals(hostHint, fetchedSite.optString(SiteConfigurationConstants.KEY_HOST_HINT));
-	}
-
-	@Test
-	/**
-	 * Create a site, then update it via PUT and check the result.
-	 */
-	public void testUpdateSite() throws SAXException, JSONException, IOException, URISyntaxException {
-		// Create site
-		final String name = "A site to update";
-		final String workspaceId = workspaceObject.getString(ProtocolConstants.KEY_ID);
-		final JSONArray mappings = makeMappings(new String[] {"/", "http://www.google.com"});
-		final String hostHint = "orion-is-awesome";
-		WebResponse createResp = createSite(name, workspaceId, mappings, hostHint, null);
-		JSONObject site = new JSONObject(createResp.getText());
-		final String location = site.getString(ProtocolConstants.HEADER_LOCATION);
-
-		// Update site
-		final String newName = "A site that was updated";
-		final String newWorkspaceId = "" + Math.random(); // Doesn't matter since we won't start it
-		final JSONArray newMappings = makeMappings(new String[] {"/some/path", "/XYZ/webRoot"});
-		final String newHostHint = "orion-is-awesomer";
-
-		WebRequest updateReq = getUpdateSiteRequest(location, newName, newWorkspaceId, newMappings, newHostHint, null);
-		WebResponse updateResp = webConversation.getResponse(updateReq);
-		assertEquals(HttpURLConnection.HTTP_OK, updateResp.getResponseCode());
-		JSONObject updatedSite = new JSONObject(updateResp.getText());
-		assertEquals(newName, updatedSite.optString(ProtocolConstants.KEY_NAME));
-		assertEquals(newWorkspaceId, updatedSite.optString(SiteConfigurationConstants.KEY_WORKSPACE));
-		assertEquals(newMappings.toString(), updatedSite.getJSONArray(SiteConfigurationConstants.KEY_MAPPINGS).toString());
-		assertEquals(newHostHint, updatedSite.optString(SiteConfigurationConstants.KEY_HOST_HINT));
-	}
-
-	@Test
-	/**
-	 * Create a site, then delete it and make sure it's gone.
-	 */
-	public void testDeleteSite() throws SAXException, JSONException, IOException, URISyntaxException, BackingStoreException {
-		// Create site
-		final String name = "A site to delete";
-		final String workspaceId = workspaceObject.getString(ProtocolConstants.KEY_ID);
-		WebResponse createResp = createSite(name, workspaceId, null, null, null);
-		JSONObject site = new JSONObject(createResp.getText());
-		final String siteId = site.getString(ProtocolConstants.KEY_ID);
-		final String location = site.getString(ProtocolConstants.HEADER_LOCATION);
-
-		OrionScope prefs = new OrionScope();
-		IEclipsePreferences userSites = prefs.getNode("Users" + "/" + testUserId + "/" + SITE_CONFIG_PREF_NODE);
-		IEclipsePreferences sites = prefs.getNode(SITE_CONFIG_PREF_NODE);
-
-		assertEquals(true, sites.nodeExists(siteId));
-		assertEquals(true, userSites.nodeExists(siteId));
-
-		// Delete site
-		WebRequest deleteReq = getDeleteSiteRequest(location);
-		WebResponse deleteResp = webConversation.getResponse(deleteReq);
-		assertEquals(HttpURLConnection.HTTP_OK, deleteResp.getResponseCode());
-
-		// GET should fail now
-		WebRequest getReq = getRetrieveSiteRequest(location, null);
-		WebResponse getResp = webConversation.getResponse(getReq);
-		assertEquals(HttpURLConnection.HTTP_NOT_FOUND, getResp.getResponseCode());
-
-		assertEquals(false, sites.nodeExists(siteId));
-		assertEquals(false, userSites.nodeExists(siteId));
-
-		// GET all sites should not include the deleted site
-		WebRequest getAllReq = getRetrieveAllSitesRequest(null);
-		WebResponse getAllResp = webConversation.getResponse(getAllReq);
-		JSONObject allSitesJson = new JSONObject(getAllResp.getText());
-		JSONArray allSites = allSitesJson.getJSONArray(SiteConfigurationConstants.KEY_SITE_CONFIGURATIONS);
-		for (int i = 0; i < allSites.length(); i++) {
-			assertEquals(false, allSites.getJSONObject(i).getString(ProtocolConstants.KEY_ID).equals(siteId));
-		}
-	}
-
-	@Test
-	/**
-	 * Try to access site created by another user, verify that we can't.
-	 */
-	public void testDisallowedAccess() throws SAXException, JSONException, IOException, URISyntaxException {
-		createUser("alice", "alice");
-		createUser("bob", "bob");
-
-		// Alice: Create site
-		final String name = "A site to delete";
-		final String workspaceId = workspaceObject.getString(ProtocolConstants.KEY_ID);
-		WebResponse createResp = createSite(name, workspaceId, null, null, "alice");
-		JSONObject site = new JSONObject(createResp.getText());
-		final String location = site.getString(ProtocolConstants.HEADER_LOCATION);
-
-		// Alice: Get site
-		WebRequest getReq = getRetrieveSiteRequest(location, "alice");
-		WebResponse getResp = webConversation.getResponse(getReq);
-		assertEquals(HttpURLConnection.HTTP_OK, getResp.getResponseCode());
-
-		// Bob: Attempt to get Alice's site
-		getReq = getRetrieveSiteRequest(location, "bob");
-		getResp = webConversation.getResponse(getReq);
-		assertEquals(HttpURLConnection.HTTP_NOT_FOUND, getResp.getResponseCode());
-	}
-
-}
+package org.eclipse.orion.server.tests.servlets.site;
+
+import static org.junit.Assert.assertEquals;
+
+import com.meterware.httpunit.*;
+import java.io.IOException;
+import java.net.HttpURLConnection;
+import java.net.URISyntaxException;
+import org.eclipse.core.runtime.CoreException;
+import org.eclipse.core.runtime.preferences.IEclipsePreferences;
+import org.eclipse.orion.internal.server.servlets.ProtocolConstants;
+import org.eclipse.orion.internal.server.servlets.site.SiteConfigurationConstants;
+import org.eclipse.orion.server.core.users.OrionScope;
+import org.json.*;
+import org.junit.*;
+import org.junit.Test;
+import org.osgi.service.prefs.BackingStoreException;
+import org.xml.sax.SAXException;
+
+/**
+ * Tests for the site configurations API.
+ * 
+ * Basic tests:
+ * - Create (POST)
+ * - Retrieve (GET)
+ * - Update (PUT)
+ * - Delete (DELETE)
+ * 
+ * Security tests:
+ * - User A tries to access user B's site
+ */
+public class SiteTest extends CoreSiteTest {
+
+	private WebResponse workspaceResponse;
+	private JSONObject workspaceObject;
+
+	@BeforeClass
+	public static void setUpWorkspace() {
+		initializeWorkspaceLocation();
+	}
+
+	@Before
+	/**
+	 * Before each test, create a workspace and prepare fields for use by test methods.
+	 */
+	public void setUp() throws CoreException, SAXException, IOException, JSONException {
+		clearWorkspace();
+		webConversation = new WebConversation();
+		webConversation.setExceptionsThrownOnErrorStatus(false);
+		setUpAuthorization();
+		workspaceResponse = basicCreateWorkspace(this.getClass().getName());
+		workspaceObject = new JSONObject(workspaceResponse.getText());
+	}
+
+	@Test
+	/**
+	 * Create site via POST, check that the response has the parameters we expected.
+	 */
+	public void testCreateSite() throws IOException, SAXException, JSONException {
+		final String siteName = "My great website";
+		final String workspaceId = workspaceObject.getString(ProtocolConstants.KEY_ID);
+		final String hostHint = "mySite";
+		final String source = "/fizz";
+		final String target = "/buzz";
+		final JSONArray mappings = makeMappings(new String[][] {{source, target}});
+
+		WebRequest request = getCreateSiteRequest(siteName, workspaceId, mappings, hostHint);
+		WebResponse siteResponse = webConversation.getResponse(request);
+		assertEquals(HttpURLConnection.HTTP_CREATED, siteResponse.getResponseCode());
+
+		JSONObject respObject = new JSONObject(siteResponse.getText());
+		JSONArray respMappings = respObject.getJSONArray(SiteConfigurationConstants.KEY_MAPPINGS);
+		assertEquals(siteName, respObject.get(ProtocolConstants.KEY_NAME));
+		assertEquals(workspaceId, respObject.get(SiteConfigurationConstants.KEY_WORKSPACE));
+		assertEquals(hostHint, respObject.get(SiteConfigurationConstants.KEY_HOST_HINT));
+		assertEquals(1, respMappings.length());
+		assertEquals(source, respMappings.getJSONObject(0).get(SiteConfigurationConstants.KEY_SOURCE));
+		assertEquals(target, respMappings.getJSONObject(0).get(SiteConfigurationConstants.KEY_TARGET));
+	}
+
+	@Test
+	/**
+	 * Attempt to create site with no name, expect 400 Bad Request
+	 */
+	public void testCreateSiteNoName() throws SAXException, IOException {
+		final String siteName = "My great website";
+		final String hostHint = "mySite";
+		WebRequest request = getCreateSiteRequest(siteName, null, null, hostHint);
+		WebResponse response = webConversation.getResponse(request);
+		assertEquals(HttpURLConnection.HTTP_BAD_REQUEST, response.getResponseCode());
+	}
+
+	@Test
+	/**
+	 * Attempt to create site with no workspace, expect 400 Bad Request
+	 */
+	public void testCreateSiteNoWorkspace() throws SAXException, IOException {
+		final String siteName = "My great website";
+		final String hostHint = "mySite";
+		WebRequest request = getCreateSiteRequest(siteName, null, null, hostHint);
+		WebResponse response = webConversation.getResponse(request);
+		assertEquals(HttpURLConnection.HTTP_BAD_REQUEST, response.getResponseCode());
+	}
+
+	@Test
+	/**
+	 * Create a site, then fetch its resource via a GET and check the result.
+	 */
+	public void testRetrieveSite() throws SAXException, JSONException, IOException, URISyntaxException {
+		// Create site
+		final String name = "Bob's site";
+		final String workspaceId = workspaceObject.getString(ProtocolConstants.KEY_ID);
+		final JSONArray mappings = makeMappings(new String[][] { {"/foo", "/A"}, {"/bar", "/B"}});
+		final String hostHint = "bobhost";
+		WebResponse createResp = createSite(name, workspaceId, mappings, hostHint, null);
+		JSONObject site = new JSONObject(createResp.getText());
+		final String location = site.getString(ProtocolConstants.HEADER_LOCATION);
+
+		// Fetch site using its Location and ensure that what we find matches what was POSTed
+		WebRequest fetchReq = getRetrieveSiteRequest(location, null);
+		WebResponse fetchResp = webConversation.getResponse(fetchReq);
+		assertEquals(HttpURLConnection.HTTP_OK, fetchResp.getResponseCode());
+		JSONObject fetchedSite = new JSONObject(fetchResp.getText());
+		assertEquals(name, fetchedSite.optString(ProtocolConstants.KEY_NAME));
+		assertEquals(workspaceId, fetchedSite.optString(SiteConfigurationConstants.KEY_WORKSPACE));
+		assertEquals(mappings.toString(), fetchedSite.getJSONArray(SiteConfigurationConstants.KEY_MAPPINGS).toString());
+		assertEquals(hostHint, fetchedSite.optString(SiteConfigurationConstants.KEY_HOST_HINT));
+	}
+
+	@Test
+	/**
+	 * Create a site, then update it via PUT and check the result.
+	 */
+	public void testUpdateSite() throws SAXException, JSONException, IOException, URISyntaxException {
+		// Create site
+		final String name = "A site to update";
+		final String workspaceId = workspaceObject.getString(ProtocolConstants.KEY_ID);
+		final JSONArray mappings = makeMappings(new String[] {"/", "http://www.google.com"});
+		final String hostHint = "orion-is-awesome";
+		WebResponse createResp = createSite(name, workspaceId, mappings, hostHint, null);
+		JSONObject site = new JSONObject(createResp.getText());
+		final String location = site.getString(ProtocolConstants.HEADER_LOCATION);
+
+		// Update site
+		final String newName = "A site that was updated";
+		final String newWorkspaceId = "" + Math.random(); // Doesn't matter since we won't start it
+		final JSONArray newMappings = makeMappings(new String[] {"/some/path", "/XYZ/webRoot"});
+		final String newHostHint = "orion-is-awesomer";
+
+		WebRequest updateReq = getUpdateSiteRequest(location, newName, newWorkspaceId, newMappings, newHostHint, null);
+		WebResponse updateResp = webConversation.getResponse(updateReq);
+		assertEquals(HttpURLConnection.HTTP_OK, updateResp.getResponseCode());
+		JSONObject updatedSite = new JSONObject(updateResp.getText());
+		assertEquals(newName, updatedSite.optString(ProtocolConstants.KEY_NAME));
+		assertEquals(newWorkspaceId, updatedSite.optString(SiteConfigurationConstants.KEY_WORKSPACE));
+		assertEquals(newMappings.toString(), updatedSite.getJSONArray(SiteConfigurationConstants.KEY_MAPPINGS).toString());
+		assertEquals(newHostHint, updatedSite.optString(SiteConfigurationConstants.KEY_HOST_HINT));
+	}
+
+	@Test
+	/**
+	 * Create a site, then delete it and make sure it's gone.
+	 */
+	public void testDeleteSite() throws SAXException, JSONException, IOException, URISyntaxException, BackingStoreException {
+		// Create site
+		final String name = "A site to delete";
+		final String workspaceId = workspaceObject.getString(ProtocolConstants.KEY_ID);
+		WebResponse createResp = createSite(name, workspaceId, null, null, null);
+		JSONObject site = new JSONObject(createResp.getText());
+		final String siteId = site.getString(ProtocolConstants.KEY_ID);
+		final String location = site.getString(ProtocolConstants.HEADER_LOCATION);
+
+		OrionScope prefs = new OrionScope();
+		IEclipsePreferences userSites = prefs.getNode("Users" + "/" + testUserId + "/" + SITE_CONFIG_PREF_NODE);
+		IEclipsePreferences sites = prefs.getNode(SITE_CONFIG_PREF_NODE);
+
+		assertEquals(true, sites.nodeExists(siteId));
+		assertEquals(true, userSites.nodeExists(siteId));
+
+		// Delete site
+		WebRequest deleteReq = getDeleteSiteRequest(location);
+		WebResponse deleteResp = webConversation.getResponse(deleteReq);
+		assertEquals(HttpURLConnection.HTTP_OK, deleteResp.getResponseCode());
+
+		// GET should fail now
+		WebRequest getReq = getRetrieveSiteRequest(location, null);
+		WebResponse getResp = webConversation.getResponse(getReq);
+		assertEquals(HttpURLConnection.HTTP_NOT_FOUND, getResp.getResponseCode());
+
+		assertEquals(false, sites.nodeExists(siteId));
+		assertEquals(false, userSites.nodeExists(siteId));
+
+		// GET all sites should not include the deleted site
+		WebRequest getAllReq = getRetrieveAllSitesRequest(null);
+		WebResponse getAllResp = webConversation.getResponse(getAllReq);
+		JSONObject allSitesJson = new JSONObject(getAllResp.getText());
+		JSONArray allSites = allSitesJson.getJSONArray(SiteConfigurationConstants.KEY_SITE_CONFIGURATIONS);
+		for (int i = 0; i < allSites.length(); i++) {
+			assertEquals(false, allSites.getJSONObject(i).getString(ProtocolConstants.KEY_ID).equals(siteId));
+		}
+	}
+
+	@Test
+	/**
+	 * Try to access site created by another user, verify that we can't.
+	 */
+	public void testDisallowedAccess() throws SAXException, JSONException, IOException, URISyntaxException {
+		createUser("alice", "alice");
+		createUser("bob", "bob");
+
+		// Alice: Create site
+		final String name = "A site to delete";
+		final String workspaceId = workspaceObject.getString(ProtocolConstants.KEY_ID);
+		WebResponse createResp = createSite(name, workspaceId, null, null, "alice");
+		JSONObject site = new JSONObject(createResp.getText());
+		final String location = site.getString(ProtocolConstants.HEADER_LOCATION);
+
+		// Alice: Get site
+		WebRequest getReq = getRetrieveSiteRequest(location, "alice");
+		WebResponse getResp = webConversation.getResponse(getReq);
+		assertEquals(HttpURLConnection.HTTP_OK, getResp.getResponseCode());
+
+		// Bob: Attempt to get Alice's site
+		getReq = getRetrieveSiteRequest(location, "bob");
+		getResp = webConversation.getResponse(getReq);
+		assertEquals(HttpURLConnection.HTTP_NOT_FOUND, getResp.getResponseCode());
+	}
+
+}