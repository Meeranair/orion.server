--- conflicted
+++ resolved
@@ -1,615 +1,611 @@
-/*******************************************************************************
- * Copyright (c)  2011 IBM Corporation and others.
- * All rights reserved. This program and the accompanying materials
- * are made available under the terms of the Eclipse Public License v1.0
- * which accompanies this distribution, and is available at
- * http://www.eclipse.org/legal/epl-v10.html
- * 
- * Contributors:
- *     IBM Corporation - initial API and implementation
- *******************************************************************************/
-package org.eclipse.orion.server.tests.servlets.git;
-
-import static org.junit.Assert.assertEquals;
-import static org.junit.Assert.assertFalse;
-import static org.junit.Assert.assertNotNull;
-import static org.junit.Assert.assertTrue;
-
-import com.meterware.httpunit.*;
-import java.io.UnsupportedEncodingException;
-import java.net.HttpURLConnection;
-import java.net.URI;
-<<<<<<< HEAD
-import java.util.regex.Pattern;
-
-=======
->>>>>>> c8faa604
-import org.eclipse.core.runtime.IPath;
-import org.eclipse.jgit.api.*;
-import org.eclipse.jgit.api.RebaseCommand.Operation;
-import org.eclipse.jgit.lib.Constants;
-import org.eclipse.jgit.lib.Repository;
-import org.eclipse.orion.internal.server.core.IOUtilities;
-import org.eclipse.orion.internal.server.servlets.ProtocolConstants;
-import org.eclipse.orion.server.core.ServerStatus;
-import org.eclipse.orion.server.git.AdditionalRebaseStatus;
-import org.eclipse.orion.server.git.GitConstants;
-import org.eclipse.orion.server.git.objects.Commit;
-import org.json.JSONException;
-import org.json.JSONObject;
-import org.junit.Test;
-
-public class GitRebaseTest extends GitTest {
-	@Test
-	public void testRebaseSelf() throws Exception {
-		URI workspaceLocation = createWorkspace(getMethodName());
-		IPath[] clonePaths = createTestProjects(workspaceLocation);
-
-		for (IPath clonePath : clonePaths) {
-			// clone a  repo
-			String contentLocation = clone(clonePath).getString(ProtocolConstants.KEY_CONTENT_LOCATION);
-
-			// get project metadata
-			WebRequest request = getGetFilesRequest(contentLocation);
-			WebResponse response = webConversation.getResponse(request);
-			assertEquals(HttpURLConnection.HTTP_OK, response.getResponseCode());
-			JSONObject project = new JSONObject(response.getText());
-			JSONObject gitSection = project.getJSONObject(GitConstants.KEY_GIT);
-
-			String gitHeadUri = gitSection.getString(GitConstants.KEY_HEAD);
-
-			// "git rebase master"
-			JSONObject rebase = rebase(gitHeadUri, Constants.MASTER);
-			RebaseResult.Status rebaseResult = RebaseResult.Status.valueOf(rebase.getString(GitConstants.KEY_RESULT));
-			assertEquals(RebaseResult.Status.UP_TO_DATE, rebaseResult);
-		}
-	}
-
-	@Test
-	public void testRebase() throws Exception {
-		URI workspaceLocation = createWorkspace(getMethodName());
-		IPath[] clonePaths = createTestProjects(workspaceLocation);
-
-		for (IPath clonePath : clonePaths) {
-			// clone a  repo
-			JSONObject clone = clone(clonePath);
-
-			String contentLocation = clone.getString(ProtocolConstants.KEY_CONTENT_LOCATION);
-			String cloneLocation = clone.getString(ProtocolConstants.KEY_LOCATION);
-			String branchesLocation = clone.getString(GitConstants.KEY_BRANCH);
-
-			// get project metadata
-			WebRequest request = getGetFilesRequest(contentLocation);
-			WebResponse response = webConversation.getResponse(request);
-			assertEquals(HttpURLConnection.HTTP_OK, response.getResponseCode());
-			JSONObject project = new JSONObject(response.getText());
-
-			JSONObject gitSection = project.getJSONObject(GitConstants.KEY_GIT);
-			String gitHeadUri = gitSection.getString(GitConstants.KEY_HEAD);
-			String gitIndexUri = gitSection.getString(GitConstants.KEY_INDEX);
-			String gitStatusUri = gitSection.getString(GitConstants.KEY_STATUS);
-
-			// create branch 'a'
-			branch(branchesLocation, "a");
-
-			// checkout 'a'
-			Repository db1 = getRepositoryForContentLocation(contentLocation);
-			Git git = new Git(db1);
-			assertBranchExist(git, "a");
-			checkoutBranch(cloneLocation, "a");
-
-			// modify while on 'a'
-			JSONObject testTxt = getChild(project, "test.txt");
-			modifyFile(testTxt, "change in a");
-
-			// "git add ."
-			request = GitAddTest.getPutGitIndexRequest(gitIndexUri);
-			response = webConversation.getResponse(request);
-			assertEquals(HttpURLConnection.HTTP_OK, response.getResponseCode());
-
-			// commit all
-			request = GitCommitTest.getPostGitCommitRequest(gitHeadUri, "commit on a", false);
-			response = webConversation.getResponse(request);
-			assertEquals(HttpURLConnection.HTTP_OK, response.getResponseCode());
-
-			// assert clean
-			assertStatus(StatusResult.CLEAN, gitStatusUri);
-
-			// checkout 'master'
-			checkoutBranch(cloneLocation, Constants.MASTER);
-
-			// modify a different file on master
-			JSONObject folder = getChild(project, "folder");
-			JSONObject folderTxt = getChild(folder, "folder.txt");
-			modifyFile(folderTxt, "change in master");
-
-			gitSection = project.getJSONObject(GitConstants.KEY_GIT);
-			gitIndexUri = gitSection.getString(GitConstants.KEY_INDEX);
-			gitStatusUri = gitSection.getString(GitConstants.KEY_STATUS);
-			gitHeadUri = gitSection.getString(GitConstants.KEY_HEAD);
-
-			// "git add ."
-			request = GitAddTest.getPutGitIndexRequest(gitIndexUri);
-			response = webConversation.getResponse(request);
-			assertEquals(HttpURLConnection.HTTP_OK, response.getResponseCode());
-
-			// commit all
-			request = GitCommitTest.getPostGitCommitRequest(gitHeadUri, "commit on master", false);
-			response = webConversation.getResponse(request);
-			assertEquals(HttpURLConnection.HTTP_OK, response.getResponseCode());
-
-			// assert clean
-			assertStatus(StatusResult.CLEAN, gitStatusUri);
-
-			// rebase: "git rebase a"
-			JSONObject rebase = rebase(gitHeadUri, "a");
-			RebaseResult.Status rebaseResult = RebaseResult.Status.valueOf(rebase.getString(GitConstants.KEY_RESULT));
-			assertEquals(RebaseResult.Status.OK, rebaseResult);
-
-			// assert clean
-			assertStatus(StatusResult.CLEAN, gitStatusUri);
-
-			request = getGetFilesRequest(testTxt.getString(ProtocolConstants.KEY_LOCATION));
-			response = webConversation.getResponse(request);
-			assertEquals(HttpURLConnection.HTTP_OK, response.getResponseCode());
-			assertEquals("change in a", response.getText());
-
-			request = getGetFilesRequest(folderTxt.getString(ProtocolConstants.KEY_LOCATION));
-			response = webConversation.getResponse(request);
-			assertEquals(HttpURLConnection.HTTP_OK, response.getResponseCode());
-			assertEquals("change in master", response.getText());
-		}
-	}
-
-	@Test
-	public void testRebaseStopOnConflictAndAbort() throws Exception {
-		URI workspaceLocation = createWorkspace(getMethodName());
-		IPath[] clonePaths = createTestProjects(workspaceLocation);
-
-		for (IPath clonePath : clonePaths) {
-			// clone a  repo
-			JSONObject clone = clone(clonePath);
-
-			String contentLocation = clone.getString(ProtocolConstants.KEY_CONTENT_LOCATION);
-			String cloneLocation = clone.getString(ProtocolConstants.KEY_LOCATION);
-			String branchesLocation = clone.getString(GitConstants.KEY_BRANCH);
-
-			// get project metadata
-			WebRequest request = getGetFilesRequest(contentLocation);
-			WebResponse response = webConversation.getResponse(request);
-			assertEquals(HttpURLConnection.HTTP_OK, response.getResponseCode());
-			JSONObject project = new JSONObject(response.getText());
-
-			JSONObject gitSection = project.getJSONObject(GitConstants.KEY_GIT);
-
-			String gitHeadUri = gitSection.getString(GitConstants.KEY_HEAD);
-			String gitIndexUri = gitSection.getString(GitConstants.KEY_INDEX);
-			String gitStatusUri = gitSection.getString(GitConstants.KEY_STATUS);
-
-			// modify file while on 'master'
-			JSONObject testTxt = getChild(project, "test.txt");
-			modifyFile(testTxt, "1\n2\n3");
-
-			// "git add ."
-			request = GitAddTest.getPutGitIndexRequest(gitIndexUri);
-			response = webConversation.getResponse(request);
-			assertEquals(HttpURLConnection.HTTP_OK, response.getResponseCode());
-
-			// commit all
-			request = GitCommitTest.getPostGitCommitRequest(gitHeadUri, "first commit on master", false);
-			response = webConversation.getResponse(request);
-			assertEquals(HttpURLConnection.HTTP_OK, response.getResponseCode());
-
-			// create branch 'a'
-			branch(branchesLocation, "a");
-
-			// modify file while on 'master'
-			modifyFile(testTxt, "1master\n2\n3");
-
-			// "git add ."
-			request = GitAddTest.getPutGitIndexRequest(gitIndexUri);
-			response = webConversation.getResponse(request);
-			assertEquals(HttpURLConnection.HTTP_OK, response.getResponseCode());
-
-			// commit all
-			request = GitCommitTest.getPostGitCommitRequest(gitHeadUri, "second commit on master", false);
-			response = webConversation.getResponse(request);
-			assertEquals(HttpURLConnection.HTTP_OK, response.getResponseCode());
-
-			// checkout 'a'
-			Repository db1 = getRepositoryForContentLocation(contentLocation);
-			Git git = new Git(db1);
-			assertBranchExist(git, "a");
-			checkoutBranch(cloneLocation, "a");
-
-			// modify while on 'a' - conflicting change (first line) and non-conflicting (last line)
-			modifyFile(testTxt, "1a\n2\n3\n4a");
-
-			// "git add ."
-			request = GitAddTest.getPutGitIndexRequest(gitIndexUri);
-			response = webConversation.getResponse(request);
-			assertEquals(HttpURLConnection.HTTP_OK, response.getResponseCode());
-
-			// commit all
-			request = GitCommitTest.getPostGitCommitRequest(gitHeadUri, "first commit on a", false);
-			response = webConversation.getResponse(request);
-			assertEquals(HttpURLConnection.HTTP_OK, response.getResponseCode());
-
-			// assert clean
-			assertStatus(StatusResult.CLEAN, gitStatusUri);
-
-			// rebase: "git rebase master"
-			JSONObject rebase = rebase(gitHeadUri, "master");
-			RebaseResult.Status rebaseResult = RebaseResult.Status.valueOf(rebase.getString(GitConstants.KEY_RESULT));
-			assertEquals(RebaseResult.Status.STOPPED, rebaseResult);
-
-			// check conflicting file
-			request = getGetFilesRequest(testTxt.getString(ProtocolConstants.KEY_LOCATION));
-			response = webConversation.getResponse(request);
-			assertEquals(HttpURLConnection.HTTP_OK, response.getResponseCode());
-			assertTrue(response.getText(), Pattern.matches("<<<<<<< Upstream, based on .*\n1master\n=======\n1a\n>>>>>>> .* first commit on a\n2\n3\n4a\n", response.getText()));
-
-			// abort rebase
-			rebase = rebase(gitHeadUri, Operation.ABORT);
-			rebaseResult = RebaseResult.Status.valueOf(rebase.getString(GitConstants.KEY_RESULT));
-			assertEquals(RebaseResult.Status.ABORTED, rebaseResult);
-
-			// file should reset to "a" branch
-			request = getGetFilesRequest(testTxt.getString(ProtocolConstants.KEY_LOCATION));
-			response = webConversation.getResponse(request);
-			assertEquals(HttpURLConnection.HTTP_OK, response.getResponseCode());
-			assertEquals("1a\n2\n3\n4a", response.getText());
-
-			// assert clean
-			assertStatus(StatusResult.CLEAN, gitStatusUri);
-		}
-	}
-
-	@Test
-	public void testRebaseStopOnConflictAndContinue() throws Exception {
-		URI workspaceLocation = createWorkspace(getMethodName());
-		IPath[] clonePaths = createTestProjects(workspaceLocation);
-
-		for (IPath clonePath : clonePaths) {
-			// clone a  repo
-			JSONObject clone = clone(clonePath);
-
-			String contentLocation = clone.getString(ProtocolConstants.KEY_CONTENT_LOCATION);
-			String cloneLocation = clone.getString(ProtocolConstants.KEY_LOCATION);
-			String branchesLocation = clone.getString(GitConstants.KEY_BRANCH);
-
-			// get project metadata
-			WebRequest request = getGetFilesRequest(contentLocation);
-			WebResponse response = webConversation.getResponse(request);
-			assertEquals(HttpURLConnection.HTTP_OK, response.getResponseCode());
-			JSONObject project = new JSONObject(response.getText());
-
-			JSONObject gitSection = project.getJSONObject(GitConstants.KEY_GIT);
-
-			String gitHeadUri = gitSection.getString(GitConstants.KEY_HEAD);
-			String gitIndexUri = gitSection.getString(GitConstants.KEY_INDEX);
-			String gitStatusUri = gitSection.getString(GitConstants.KEY_STATUS);
-
-			// modify file while on 'master'
-			JSONObject testTxt = getChild(project, "test.txt");
-			modifyFile(testTxt, "1\n2\n3");
-
-			// "git add ."
-			request = GitAddTest.getPutGitIndexRequest(gitIndexUri);
-			response = webConversation.getResponse(request);
-			assertEquals(HttpURLConnection.HTTP_OK, response.getResponseCode());
-
-			// commit all
-			request = GitCommitTest.getPostGitCommitRequest(gitHeadUri, "first commit on master", false);
-			response = webConversation.getResponse(request);
-			assertEquals(HttpURLConnection.HTTP_OK, response.getResponseCode());
-
-			// create branch 'a'
-			branch(branchesLocation, "a");
-
-			// modify file while on 'master'
-			modifyFile(testTxt, "1master\n2\n3");
-
-			// "git add ."
-			request = GitAddTest.getPutGitIndexRequest(gitIndexUri);
-			response = webConversation.getResponse(request);
-			assertEquals(HttpURLConnection.HTTP_OK, response.getResponseCode());
-
-			// commit all
-			request = GitCommitTest.getPostGitCommitRequest(gitHeadUri, "second commit on master", false);
-			response = webConversation.getResponse(request);
-			assertEquals(HttpURLConnection.HTTP_OK, response.getResponseCode());
-
-			// checkout 'a'
-			Repository db1 = getRepositoryForContentLocation(contentLocation);
-			Git git = new Git(db1);
-			assertBranchExist(git, "a");
-			checkoutBranch(cloneLocation, "a");
-
-			// modify while on 'a' - conflicting change (first line) and non-conflicting (last line)
-			modifyFile(testTxt, "1a\n2\n3\n4a");
-
-			// "git add ."
-			request = GitAddTest.getPutGitIndexRequest(gitIndexUri);
-			response = webConversation.getResponse(request);
-			assertEquals(HttpURLConnection.HTTP_OK, response.getResponseCode());
-
-			// commit all
-			request = GitCommitTest.getPostGitCommitRequest(gitHeadUri, "first commit on a", false);
-			response = webConversation.getResponse(request);
-			assertEquals(HttpURLConnection.HTTP_OK, response.getResponseCode());
-
-			// assert clean
-			assertStatus(StatusResult.CLEAN, gitStatusUri);
-
-			// rebase: "git rebase master"
-			JSONObject rebase = rebase(gitHeadUri, "master");
-			RebaseResult.Status rebaseResult = RebaseResult.Status.valueOf(rebase.getString(GitConstants.KEY_RESULT));
-			assertEquals(RebaseResult.Status.STOPPED, rebaseResult);
-
-			// check conflicting file
-			request = getGetFilesRequest(testTxt.getString(ProtocolConstants.KEY_LOCATION));
-			response = webConversation.getResponse(request);
-			assertEquals(HttpURLConnection.HTTP_OK, response.getResponseCode());
-			assertTrue(response.getText(), Pattern.matches("<<<<<<< Upstream, based on .*\n1master\n=======\n1a\n>>>>>>> .* first commit on a\n2\n3\n4a\n", response.getText()));
-
-			// continue rebase without conflict resolving
-			rebase = rebase(gitHeadUri, Operation.CONTINUE);
-			AdditionalRebaseStatus errRebaseResult = AdditionalRebaseStatus.valueOf(rebase.getString(GitConstants.KEY_RESULT));
-			assertEquals(AdditionalRebaseStatus.FAILED_UNMERGED_PATHS, errRebaseResult);
-
-			// resolve conflict
-			modifyFile(testTxt, "1amaster\n2\n3\n4a");
-
-			// and add
-			request = GitAddTest.getPutGitIndexRequest(gitIndexUri);
-			response = webConversation.getResponse(request);
-			assertEquals(HttpURLConnection.HTTP_OK, response.getResponseCode());
-
-			// continue rebase
-			rebase = rebase(gitHeadUri, Operation.CONTINUE);
-			rebaseResult = RebaseResult.Status.valueOf(rebase.getString(GitConstants.KEY_RESULT));
-			assertEquals(RebaseResult.Status.OK, rebaseResult);
-
-			// assert clean
-			assertStatus(StatusResult.CLEAN, gitStatusUri);
-		}
-	}
-
-	@Test
-	public void testRebaseStopOnConflictAndSkipPatch() throws Exception {
-		URI workspaceLocation = createWorkspace(getMethodName());
-		IPath[] clonePaths = createTestProjects(workspaceLocation);
-
-		for (IPath clonePath : clonePaths) {
-			// clone a  repo
-			JSONObject clone = clone(clonePath);
-
-			String contentLocation = clone.getString(ProtocolConstants.KEY_CONTENT_LOCATION);
-			String cloneLocation = clone.getString(ProtocolConstants.KEY_LOCATION);
-			String branchesLocation = clone.getString(GitConstants.KEY_BRANCH);
-
-			// get project metadata
-			WebRequest request = getGetFilesRequest(contentLocation);
-			WebResponse response = webConversation.getResponse(request);
-			assertEquals(HttpURLConnection.HTTP_OK, response.getResponseCode());
-			JSONObject project = new JSONObject(response.getText());
-
-			JSONObject gitSection = project.getJSONObject(GitConstants.KEY_GIT);
-
-			String gitHeadUri = gitSection.getString(GitConstants.KEY_HEAD);
-			String gitIndexUri = gitSection.getString(GitConstants.KEY_INDEX);
-			String gitStatusUri = gitSection.getString(GitConstants.KEY_STATUS);
-
-			// modify file while on 'master'
-			JSONObject testTxt = getChild(project, "test.txt");
-			modifyFile(testTxt, "1\n2\n3");
-
-			// "git add ."
-			request = GitAddTest.getPutGitIndexRequest(gitIndexUri);
-			response = webConversation.getResponse(request);
-			assertEquals(HttpURLConnection.HTTP_OK, response.getResponseCode());
-
-			// commit all
-			request = GitCommitTest.getPostGitCommitRequest(gitHeadUri, "first commit on master", false);
-			response = webConversation.getResponse(request);
-			assertEquals(HttpURLConnection.HTTP_OK, response.getResponseCode());
-
-			// create branch 'a'
-			branch(branchesLocation, "a");
-
-			// modify file while on 'master'
-			modifyFile(testTxt, "1master\n2\n3");
-
-			// "git add ."
-			request = GitAddTest.getPutGitIndexRequest(gitIndexUri);
-			response = webConversation.getResponse(request);
-			assertEquals(HttpURLConnection.HTTP_OK, response.getResponseCode());
-
-			// commit all
-			request = GitCommitTest.getPostGitCommitRequest(gitHeadUri, "second commit on master", false);
-			response = webConversation.getResponse(request);
-			assertEquals(HttpURLConnection.HTTP_OK, response.getResponseCode());
-
-			// checkout 'a'
-			Repository db1 = getRepositoryForContentLocation(contentLocation);
-			Git git = new Git(db1);
-			assertBranchExist(git, "a");
-			checkoutBranch(cloneLocation, "a");
-
-			// modify while on 'a' - conflicting change (first line) and non-conflicting (last line)
-			modifyFile(testTxt, "1a\n2\n3\n4a");
-
-			// "git add ."
-			request = GitAddTest.getPutGitIndexRequest(gitIndexUri);
-			response = webConversation.getResponse(request);
-			assertEquals(HttpURLConnection.HTTP_OK, response.getResponseCode());
-
-			// commit all
-			request = GitCommitTest.getPostGitCommitRequest(gitHeadUri, "first commit on a", false);
-			response = webConversation.getResponse(request);
-			assertEquals(HttpURLConnection.HTTP_OK, response.getResponseCode());
-
-			// assert clean
-			assertStatus(StatusResult.CLEAN, gitStatusUri);
-
-			// rebase: "git rebase master"
-			JSONObject rebase = rebase(gitHeadUri, "master");
-			RebaseResult.Status rebaseResult = RebaseResult.Status.valueOf(rebase.getString(GitConstants.KEY_RESULT));
-			assertEquals(RebaseResult.Status.STOPPED, rebaseResult);
-
-			// check conflicting file
-			request = getGetFilesRequest(testTxt.getString(ProtocolConstants.KEY_LOCATION));
-			response = webConversation.getResponse(request);
-			assertEquals(HttpURLConnection.HTTP_OK, response.getResponseCode());
-			assertTrue(response.getText(), Pattern.matches("<<<<<<< Upstream, based on .*\n1master\n=======\n1a\n>>>>>>> .* first commit on a\n2\n3\n4a\n", response.getText()));
-
-			// continue rebase without conflict resolving - error expected
-			rebase = rebase(gitHeadUri, Operation.CONTINUE);
-			AdditionalRebaseStatus errRebaseResult = AdditionalRebaseStatus.valueOf(rebase.getString(GitConstants.KEY_RESULT));
-			assertEquals(AdditionalRebaseStatus.FAILED_UNMERGED_PATHS, errRebaseResult);
-
-			// continue rebase
-			rebase = rebase(gitHeadUri, Operation.SKIP);
-			rebaseResult = RebaseResult.Status.valueOf(rebase.getString(GitConstants.KEY_RESULT));
-			assertEquals(RebaseResult.Status.OK, rebaseResult);
-
-			// file should reset to "master" branch
-			request = getGetFilesRequest(testTxt.getString(ProtocolConstants.KEY_LOCATION));
-			response = webConversation.getResponse(request);
-			assertEquals(HttpURLConnection.HTTP_OK, response.getResponseCode());
-			assertEquals("1master\n2\n3", response.getText());
-
-			// assert clean
-			assertStatus(StatusResult.CLEAN, gitStatusUri);
-		}
-	}
-
-	@Test
-	public void testRebaseInvalidOperation() throws Exception {
-		URI workspaceLocation = createWorkspace(getMethodName());
-		IPath[] clonePaths = createTestProjects(workspaceLocation);
-
-		for (IPath clonePath : clonePaths) {
-			// clone a  repo
-			String contentLocation = clone(clonePath).getString(ProtocolConstants.KEY_CONTENT_LOCATION);
-
-			// get project metadata
-			WebRequest request = getGetFilesRequest(contentLocation);
-			WebResponse response = webConversation.getResponse(request);
-			assertEquals(HttpURLConnection.HTTP_OK, response.getResponseCode());
-			JSONObject project = new JSONObject(response.getText());
-			JSONObject gitSection = project.getJSONObject(GitConstants.KEY_GIT);
-
-			String gitHeadUri = gitSection.getString(GitConstants.KEY_HEAD);
-
-			JSONObject rebase = rebase(gitHeadUri, Operation.CONTINUE);
-			AdditionalRebaseStatus errRebaseResult = AdditionalRebaseStatus.valueOf(rebase.getString(GitConstants.KEY_RESULT));
-			assertEquals(AdditionalRebaseStatus.FAILED_WRONG_REPOSITORY_STATE, errRebaseResult);
-
-			rebase = rebase(gitHeadUri, Operation.ABORT);
-			errRebaseResult = AdditionalRebaseStatus.valueOf(rebase.getString(GitConstants.KEY_RESULT));
-			assertEquals(AdditionalRebaseStatus.FAILED_WRONG_REPOSITORY_STATE, errRebaseResult);
-
-			rebase = rebase(gitHeadUri, Operation.SKIP);
-			errRebaseResult = AdditionalRebaseStatus.valueOf(rebase.getString(GitConstants.KEY_RESULT));
-			assertEquals(AdditionalRebaseStatus.FAILED_WRONG_REPOSITORY_STATE, errRebaseResult);
-		}
-	}
-
-	@Test
-	public void testRebaseOnRemote() throws Exception {
-		URI workspaceLocation = createWorkspace(getMethodName());
-		IPath[][] clonePaths = createTestClonePairs(workspaceLocation);
-
-		for (IPath[] clonePath : clonePaths) {
-			// clone1
-			String contentLocation1 = clone(clonePath[0]).getString(ProtocolConstants.KEY_CONTENT_LOCATION);
-
-			// get project1 metadata
-			WebRequest request = getGetFilesRequest(contentLocation1);
-			WebResponse response = webConversation.getResponse(request);
-			assertEquals(HttpURLConnection.HTTP_OK, response.getResponseCode());
-			JSONObject project1 = new JSONObject(response.getText());
-			JSONObject gitSection1 = project1.getJSONObject(GitConstants.KEY_GIT);
-			String gitRemoteUri1 = gitSection1.getString(GitConstants.KEY_REMOTE);
-
-			// clone2
-			String contentLocation2 = clone(clonePath[1]).getString(ProtocolConstants.KEY_CONTENT_LOCATION);
-
-			// get project2 metadata
-			request = getGetFilesRequest(contentLocation2);
-			response = webConversation.getResponse(request);
-			assertEquals(HttpURLConnection.HTTP_OK, response.getResponseCode());
-			JSONObject project2 = new JSONObject(response.getText());
-			JSONObject gitSection2 = project2.getJSONObject(GitConstants.KEY_GIT);
-			String gitRemoteUri2 = gitSection2.getString(GitConstants.KEY_REMOTE);
-			String gitIndexUri2 = gitSection2.getString(GitConstants.KEY_INDEX);
-			String gitHeadUri2 = gitSection2.getString(GitConstants.KEY_HEAD);
-
-			// clone1: get remote details
-			JSONObject details = getRemoteBranch(gitRemoteUri1, 1, 0, Constants.MASTER);
-			String refId1 = details.getString(ProtocolConstants.KEY_ID);
-			String remoteBranchLocation1 = details.getString(ProtocolConstants.KEY_LOCATION);
-
-			// clone2: change
-			JSONObject testTxt2 = getChild(project2, "test.txt");
-			modifyFile(testTxt2, "incoming change");
-
-			// clone2: add
-			request = GitAddTest.getPutGitIndexRequest(gitIndexUri2);
-			response = webConversation.getResponse(request);
-			assertEquals(HttpURLConnection.HTTP_OK, response.getResponseCode());
-
-			// clone2: commit
-			request = GitCommitTest.getPostGitCommitRequest(gitHeadUri2, "incoming change commit", false);
-			response = webConversation.getResponse(request);
-			assertEquals(HttpURLConnection.HTTP_OK, response.getResponseCode());
-
-			// clone2: push
-			ServerStatus pushStatus = push(gitRemoteUri2, 1, 0, Constants.MASTER, Constants.HEAD, false);
-			assertEquals(true, pushStatus.isOK());
-
-			// clone1: fetch
-			request = GitFetchTest.getPostGitRemoteRequest(remoteBranchLocation1, true, false);
-			waitForTaskCompletion(webConversation.getResponse(request));
-
-			// clone1: get remote details again
-			JSONObject remoteBranch = getRemoteBranch(gitRemoteUri1, 1, 0, Constants.MASTER);
-			String newRefId1 = remoteBranch.getString(ProtocolConstants.KEY_ID);
-			// an incoming commit
-			assertFalse(refId1.equals(newRefId1));
-
-			String gitHeadUri = remoteBranch.getString(GitConstants.KEY_HEAD);
-			assertNotNull(gitHeadUri);
-
-			// rebase
-			JSONObject rebase = rebase(gitHeadUri, newRefId1);
-			RebaseResult.Status rebaseResult = RebaseResult.Status.valueOf(rebase.getString(GitConstants.KEY_RESULT));
-			assertEquals(RebaseResult.Status.FAST_FORWARD, rebaseResult);
-
-			JSONObject testTxt1 = getChild(project1, "test.txt");
-			request = getGetFilesRequest(testTxt1.getString(ProtocolConstants.KEY_LOCATION));
-			response = webConversation.getResponse(request);
-			assertEquals(HttpURLConnection.HTTP_OK, response.getResponseCode());
-			assertEquals("incoming change", response.getText());
-		}
-	}
-
-	public static WebRequest getPostGitRebaseRequest(String location, String commit, Operation operation) throws JSONException, UnsupportedEncodingException {
-		String requestURI;
-		if (location.startsWith("http://"))
-			requestURI = location;
-		else
-			requestURI = SERVER_LOCATION + GIT_SERVLET_LOCATION + Commit.RESOURCE + location;
-
-		JSONObject body = new JSONObject();
-		body.put(GitConstants.KEY_REBASE, commit);
-		if (operation != null)
-			body.put(GitConstants.KEY_OPERATION, operation.name());
-		WebRequest request = new PostMethodWebRequest(requestURI, IOUtilities.toInputStream(body.toString()), "UTF-8");
-		request.setHeaderField(ProtocolConstants.HEADER_ORION_VERSION, "1");
-		setAuthentication(request);
-		return request;
-	}
-}
+/*******************************************************************************
+ * Copyright (c)  2011, 2012 IBM Corporation and others.
+ * All rights reserved. This program and the accompanying materials
+ * are made available under the terms of the Eclipse Public License v1.0
+ * which accompanies this distribution, and is available at
+ * http://www.eclipse.org/legal/epl-v10.html
+ * 
+ * Contributors:
+ *     IBM Corporation - initial API and implementation
+ *******************************************************************************/
+package org.eclipse.orion.server.tests.servlets.git;
+
+import static org.junit.Assert.assertEquals;
+import static org.junit.Assert.assertFalse;
+import static org.junit.Assert.assertNotNull;
+import static org.junit.Assert.assertTrue;
+
+import com.meterware.httpunit.*;
+import java.io.UnsupportedEncodingException;
+import java.net.HttpURLConnection;
+import java.net.URI;
+import java.util.regex.Pattern;
+import org.eclipse.core.runtime.IPath;
+import org.eclipse.jgit.api.*;
+import org.eclipse.jgit.api.RebaseCommand.Operation;
+import org.eclipse.jgit.lib.Constants;
+import org.eclipse.jgit.lib.Repository;
+import org.eclipse.orion.internal.server.core.IOUtilities;
+import org.eclipse.orion.internal.server.servlets.ProtocolConstants;
+import org.eclipse.orion.server.core.ServerStatus;
+import org.eclipse.orion.server.git.AdditionalRebaseStatus;
+import org.eclipse.orion.server.git.GitConstants;
+import org.eclipse.orion.server.git.objects.Commit;
+import org.json.JSONException;
+import org.json.JSONObject;
+import org.junit.Test;
+
+public class GitRebaseTest extends GitTest {
+	@Test
+	public void testRebaseSelf() throws Exception {
+		URI workspaceLocation = createWorkspace(getMethodName());
+		IPath[] clonePaths = createTestProjects(workspaceLocation);
+
+		for (IPath clonePath : clonePaths) {
+			// clone a  repo
+			String contentLocation = clone(clonePath).getString(ProtocolConstants.KEY_CONTENT_LOCATION);
+
+			// get project metadata
+			WebRequest request = getGetFilesRequest(contentLocation);
+			WebResponse response = webConversation.getResponse(request);
+			assertEquals(HttpURLConnection.HTTP_OK, response.getResponseCode());
+			JSONObject project = new JSONObject(response.getText());
+			JSONObject gitSection = project.getJSONObject(GitConstants.KEY_GIT);
+
+			String gitHeadUri = gitSection.getString(GitConstants.KEY_HEAD);
+
+			// "git rebase master"
+			JSONObject rebase = rebase(gitHeadUri, Constants.MASTER);
+			RebaseResult.Status rebaseResult = RebaseResult.Status.valueOf(rebase.getString(GitConstants.KEY_RESULT));
+			assertEquals(RebaseResult.Status.UP_TO_DATE, rebaseResult);
+		}
+	}
+
+	@Test
+	public void testRebase() throws Exception {
+		URI workspaceLocation = createWorkspace(getMethodName());
+		IPath[] clonePaths = createTestProjects(workspaceLocation);
+
+		for (IPath clonePath : clonePaths) {
+			// clone a  repo
+			JSONObject clone = clone(clonePath);
+
+			String contentLocation = clone.getString(ProtocolConstants.KEY_CONTENT_LOCATION);
+			String cloneLocation = clone.getString(ProtocolConstants.KEY_LOCATION);
+			String branchesLocation = clone.getString(GitConstants.KEY_BRANCH);
+
+			// get project metadata
+			WebRequest request = getGetFilesRequest(contentLocation);
+			WebResponse response = webConversation.getResponse(request);
+			assertEquals(HttpURLConnection.HTTP_OK, response.getResponseCode());
+			JSONObject project = new JSONObject(response.getText());
+
+			JSONObject gitSection = project.getJSONObject(GitConstants.KEY_GIT);
+			String gitHeadUri = gitSection.getString(GitConstants.KEY_HEAD);
+			String gitIndexUri = gitSection.getString(GitConstants.KEY_INDEX);
+			String gitStatusUri = gitSection.getString(GitConstants.KEY_STATUS);
+
+			// create branch 'a'
+			branch(branchesLocation, "a");
+
+			// checkout 'a'
+			Repository db1 = getRepositoryForContentLocation(contentLocation);
+			Git git = new Git(db1);
+			assertBranchExist(git, "a");
+			checkoutBranch(cloneLocation, "a");
+
+			// modify while on 'a'
+			JSONObject testTxt = getChild(project, "test.txt");
+			modifyFile(testTxt, "change in a");
+
+			// "git add ."
+			request = GitAddTest.getPutGitIndexRequest(gitIndexUri);
+			response = webConversation.getResponse(request);
+			assertEquals(HttpURLConnection.HTTP_OK, response.getResponseCode());
+
+			// commit all
+			request = GitCommitTest.getPostGitCommitRequest(gitHeadUri, "commit on a", false);
+			response = webConversation.getResponse(request);
+			assertEquals(HttpURLConnection.HTTP_OK, response.getResponseCode());
+
+			// assert clean
+			assertStatus(StatusResult.CLEAN, gitStatusUri);
+
+			// checkout 'master'
+			checkoutBranch(cloneLocation, Constants.MASTER);
+
+			// modify a different file on master
+			JSONObject folder = getChild(project, "folder");
+			JSONObject folderTxt = getChild(folder, "folder.txt");
+			modifyFile(folderTxt, "change in master");
+
+			gitSection = project.getJSONObject(GitConstants.KEY_GIT);
+			gitIndexUri = gitSection.getString(GitConstants.KEY_INDEX);
+			gitStatusUri = gitSection.getString(GitConstants.KEY_STATUS);
+			gitHeadUri = gitSection.getString(GitConstants.KEY_HEAD);
+
+			// "git add ."
+			request = GitAddTest.getPutGitIndexRequest(gitIndexUri);
+			response = webConversation.getResponse(request);
+			assertEquals(HttpURLConnection.HTTP_OK, response.getResponseCode());
+
+			// commit all
+			request = GitCommitTest.getPostGitCommitRequest(gitHeadUri, "commit on master", false);
+			response = webConversation.getResponse(request);
+			assertEquals(HttpURLConnection.HTTP_OK, response.getResponseCode());
+
+			// assert clean
+			assertStatus(StatusResult.CLEAN, gitStatusUri);
+
+			// rebase: "git rebase a"
+			JSONObject rebase = rebase(gitHeadUri, "a");
+			RebaseResult.Status rebaseResult = RebaseResult.Status.valueOf(rebase.getString(GitConstants.KEY_RESULT));
+			assertEquals(RebaseResult.Status.OK, rebaseResult);
+
+			// assert clean
+			assertStatus(StatusResult.CLEAN, gitStatusUri);
+
+			request = getGetFilesRequest(testTxt.getString(ProtocolConstants.KEY_LOCATION));
+			response = webConversation.getResponse(request);
+			assertEquals(HttpURLConnection.HTTP_OK, response.getResponseCode());
+			assertEquals("change in a", response.getText());
+
+			request = getGetFilesRequest(folderTxt.getString(ProtocolConstants.KEY_LOCATION));
+			response = webConversation.getResponse(request);
+			assertEquals(HttpURLConnection.HTTP_OK, response.getResponseCode());
+			assertEquals("change in master", response.getText());
+		}
+	}
+
+	@Test
+	public void testRebaseStopOnConflictAndAbort() throws Exception {
+		URI workspaceLocation = createWorkspace(getMethodName());
+		IPath[] clonePaths = createTestProjects(workspaceLocation);
+
+		for (IPath clonePath : clonePaths) {
+			// clone a  repo
+			JSONObject clone = clone(clonePath);
+
+			String contentLocation = clone.getString(ProtocolConstants.KEY_CONTENT_LOCATION);
+			String cloneLocation = clone.getString(ProtocolConstants.KEY_LOCATION);
+			String branchesLocation = clone.getString(GitConstants.KEY_BRANCH);
+
+			// get project metadata
+			WebRequest request = getGetFilesRequest(contentLocation);
+			WebResponse response = webConversation.getResponse(request);
+			assertEquals(HttpURLConnection.HTTP_OK, response.getResponseCode());
+			JSONObject project = new JSONObject(response.getText());
+
+			JSONObject gitSection = project.getJSONObject(GitConstants.KEY_GIT);
+
+			String gitHeadUri = gitSection.getString(GitConstants.KEY_HEAD);
+			String gitIndexUri = gitSection.getString(GitConstants.KEY_INDEX);
+			String gitStatusUri = gitSection.getString(GitConstants.KEY_STATUS);
+
+			// modify file while on 'master'
+			JSONObject testTxt = getChild(project, "test.txt");
+			modifyFile(testTxt, "1\n2\n3");
+
+			// "git add ."
+			request = GitAddTest.getPutGitIndexRequest(gitIndexUri);
+			response = webConversation.getResponse(request);
+			assertEquals(HttpURLConnection.HTTP_OK, response.getResponseCode());
+
+			// commit all
+			request = GitCommitTest.getPostGitCommitRequest(gitHeadUri, "first commit on master", false);
+			response = webConversation.getResponse(request);
+			assertEquals(HttpURLConnection.HTTP_OK, response.getResponseCode());
+
+			// create branch 'a'
+			branch(branchesLocation, "a");
+
+			// modify file while on 'master'
+			modifyFile(testTxt, "1master\n2\n3");
+
+			// "git add ."
+			request = GitAddTest.getPutGitIndexRequest(gitIndexUri);
+			response = webConversation.getResponse(request);
+			assertEquals(HttpURLConnection.HTTP_OK, response.getResponseCode());
+
+			// commit all
+			request = GitCommitTest.getPostGitCommitRequest(gitHeadUri, "second commit on master", false);
+			response = webConversation.getResponse(request);
+			assertEquals(HttpURLConnection.HTTP_OK, response.getResponseCode());
+
+			// checkout 'a'
+			Repository db1 = getRepositoryForContentLocation(contentLocation);
+			Git git = new Git(db1);
+			assertBranchExist(git, "a");
+			checkoutBranch(cloneLocation, "a");
+
+			// modify while on 'a' - conflicting change (first line) and non-conflicting (last line)
+			modifyFile(testTxt, "1a\n2\n3\n4a");
+
+			// "git add ."
+			request = GitAddTest.getPutGitIndexRequest(gitIndexUri);
+			response = webConversation.getResponse(request);
+			assertEquals(HttpURLConnection.HTTP_OK, response.getResponseCode());
+
+			// commit all
+			request = GitCommitTest.getPostGitCommitRequest(gitHeadUri, "first commit on a", false);
+			response = webConversation.getResponse(request);
+			assertEquals(HttpURLConnection.HTTP_OK, response.getResponseCode());
+
+			// assert clean
+			assertStatus(StatusResult.CLEAN, gitStatusUri);
+
+			// rebase: "git rebase master"
+			JSONObject rebase = rebase(gitHeadUri, "master");
+			RebaseResult.Status rebaseResult = RebaseResult.Status.valueOf(rebase.getString(GitConstants.KEY_RESULT));
+			assertEquals(RebaseResult.Status.STOPPED, rebaseResult);
+
+			// check conflicting file
+			request = getGetFilesRequest(testTxt.getString(ProtocolConstants.KEY_LOCATION));
+			response = webConversation.getResponse(request);
+			assertEquals(HttpURLConnection.HTTP_OK, response.getResponseCode());
+			assertTrue(response.getText(), Pattern.matches("<<<<<<< Upstream, based on .*\n1master\n=======\n1a\n>>>>>>> .* first commit on a\n2\n3\n4a\n", response.getText()));
+
+			// abort rebase
+			rebase = rebase(gitHeadUri, Operation.ABORT);
+			rebaseResult = RebaseResult.Status.valueOf(rebase.getString(GitConstants.KEY_RESULT));
+			assertEquals(RebaseResult.Status.ABORTED, rebaseResult);
+
+			// file should reset to "a" branch
+			request = getGetFilesRequest(testTxt.getString(ProtocolConstants.KEY_LOCATION));
+			response = webConversation.getResponse(request);
+			assertEquals(HttpURLConnection.HTTP_OK, response.getResponseCode());
+			assertEquals("1a\n2\n3\n4a", response.getText());
+
+			// assert clean
+			assertStatus(StatusResult.CLEAN, gitStatusUri);
+		}
+	}
+
+	@Test
+	public void testRebaseStopOnConflictAndContinue() throws Exception {
+		URI workspaceLocation = createWorkspace(getMethodName());
+		IPath[] clonePaths = createTestProjects(workspaceLocation);
+
+		for (IPath clonePath : clonePaths) {
+			// clone a  repo
+			JSONObject clone = clone(clonePath);
+
+			String contentLocation = clone.getString(ProtocolConstants.KEY_CONTENT_LOCATION);
+			String cloneLocation = clone.getString(ProtocolConstants.KEY_LOCATION);
+			String branchesLocation = clone.getString(GitConstants.KEY_BRANCH);
+
+			// get project metadata
+			WebRequest request = getGetFilesRequest(contentLocation);
+			WebResponse response = webConversation.getResponse(request);
+			assertEquals(HttpURLConnection.HTTP_OK, response.getResponseCode());
+			JSONObject project = new JSONObject(response.getText());
+
+			JSONObject gitSection = project.getJSONObject(GitConstants.KEY_GIT);
+
+			String gitHeadUri = gitSection.getString(GitConstants.KEY_HEAD);
+			String gitIndexUri = gitSection.getString(GitConstants.KEY_INDEX);
+			String gitStatusUri = gitSection.getString(GitConstants.KEY_STATUS);
+
+			// modify file while on 'master'
+			JSONObject testTxt = getChild(project, "test.txt");
+			modifyFile(testTxt, "1\n2\n3");
+
+			// "git add ."
+			request = GitAddTest.getPutGitIndexRequest(gitIndexUri);
+			response = webConversation.getResponse(request);
+			assertEquals(HttpURLConnection.HTTP_OK, response.getResponseCode());
+
+			// commit all
+			request = GitCommitTest.getPostGitCommitRequest(gitHeadUri, "first commit on master", false);
+			response = webConversation.getResponse(request);
+			assertEquals(HttpURLConnection.HTTP_OK, response.getResponseCode());
+
+			// create branch 'a'
+			branch(branchesLocation, "a");
+
+			// modify file while on 'master'
+			modifyFile(testTxt, "1master\n2\n3");
+
+			// "git add ."
+			request = GitAddTest.getPutGitIndexRequest(gitIndexUri);
+			response = webConversation.getResponse(request);
+			assertEquals(HttpURLConnection.HTTP_OK, response.getResponseCode());
+
+			// commit all
+			request = GitCommitTest.getPostGitCommitRequest(gitHeadUri, "second commit on master", false);
+			response = webConversation.getResponse(request);
+			assertEquals(HttpURLConnection.HTTP_OK, response.getResponseCode());
+
+			// checkout 'a'
+			Repository db1 = getRepositoryForContentLocation(contentLocation);
+			Git git = new Git(db1);
+			assertBranchExist(git, "a");
+			checkoutBranch(cloneLocation, "a");
+
+			// modify while on 'a' - conflicting change (first line) and non-conflicting (last line)
+			modifyFile(testTxt, "1a\n2\n3\n4a");
+
+			// "git add ."
+			request = GitAddTest.getPutGitIndexRequest(gitIndexUri);
+			response = webConversation.getResponse(request);
+			assertEquals(HttpURLConnection.HTTP_OK, response.getResponseCode());
+
+			// commit all
+			request = GitCommitTest.getPostGitCommitRequest(gitHeadUri, "first commit on a", false);
+			response = webConversation.getResponse(request);
+			assertEquals(HttpURLConnection.HTTP_OK, response.getResponseCode());
+
+			// assert clean
+			assertStatus(StatusResult.CLEAN, gitStatusUri);
+
+			// rebase: "git rebase master"
+			JSONObject rebase = rebase(gitHeadUri, "master");
+			RebaseResult.Status rebaseResult = RebaseResult.Status.valueOf(rebase.getString(GitConstants.KEY_RESULT));
+			assertEquals(RebaseResult.Status.STOPPED, rebaseResult);
+
+			// check conflicting file
+			request = getGetFilesRequest(testTxt.getString(ProtocolConstants.KEY_LOCATION));
+			response = webConversation.getResponse(request);
+			assertEquals(HttpURLConnection.HTTP_OK, response.getResponseCode());
+			assertTrue(response.getText(), Pattern.matches("<<<<<<< Upstream, based on .*\n1master\n=======\n1a\n>>>>>>> .* first commit on a\n2\n3\n4a\n", response.getText()));
+
+			// continue rebase without conflict resolving
+			rebase = rebase(gitHeadUri, Operation.CONTINUE);
+			AdditionalRebaseStatus errRebaseResult = AdditionalRebaseStatus.valueOf(rebase.getString(GitConstants.KEY_RESULT));
+			assertEquals(AdditionalRebaseStatus.FAILED_UNMERGED_PATHS, errRebaseResult);
+
+			// resolve conflict
+			modifyFile(testTxt, "1amaster\n2\n3\n4a");
+
+			// and add
+			request = GitAddTest.getPutGitIndexRequest(gitIndexUri);
+			response = webConversation.getResponse(request);
+			assertEquals(HttpURLConnection.HTTP_OK, response.getResponseCode());
+
+			// continue rebase
+			rebase = rebase(gitHeadUri, Operation.CONTINUE);
+			rebaseResult = RebaseResult.Status.valueOf(rebase.getString(GitConstants.KEY_RESULT));
+			assertEquals(RebaseResult.Status.OK, rebaseResult);
+
+			// assert clean
+			assertStatus(StatusResult.CLEAN, gitStatusUri);
+		}
+	}
+
+	@Test
+	public void testRebaseStopOnConflictAndSkipPatch() throws Exception {
+		URI workspaceLocation = createWorkspace(getMethodName());
+		IPath[] clonePaths = createTestProjects(workspaceLocation);
+
+		for (IPath clonePath : clonePaths) {
+			// clone a  repo
+			JSONObject clone = clone(clonePath);
+
+			String contentLocation = clone.getString(ProtocolConstants.KEY_CONTENT_LOCATION);
+			String cloneLocation = clone.getString(ProtocolConstants.KEY_LOCATION);
+			String branchesLocation = clone.getString(GitConstants.KEY_BRANCH);
+
+			// get project metadata
+			WebRequest request = getGetFilesRequest(contentLocation);
+			WebResponse response = webConversation.getResponse(request);
+			assertEquals(HttpURLConnection.HTTP_OK, response.getResponseCode());
+			JSONObject project = new JSONObject(response.getText());
+
+			JSONObject gitSection = project.getJSONObject(GitConstants.KEY_GIT);
+
+			String gitHeadUri = gitSection.getString(GitConstants.KEY_HEAD);
+			String gitIndexUri = gitSection.getString(GitConstants.KEY_INDEX);
+			String gitStatusUri = gitSection.getString(GitConstants.KEY_STATUS);
+
+			// modify file while on 'master'
+			JSONObject testTxt = getChild(project, "test.txt");
+			modifyFile(testTxt, "1\n2\n3");
+
+			// "git add ."
+			request = GitAddTest.getPutGitIndexRequest(gitIndexUri);
+			response = webConversation.getResponse(request);
+			assertEquals(HttpURLConnection.HTTP_OK, response.getResponseCode());
+
+			// commit all
+			request = GitCommitTest.getPostGitCommitRequest(gitHeadUri, "first commit on master", false);
+			response = webConversation.getResponse(request);
+			assertEquals(HttpURLConnection.HTTP_OK, response.getResponseCode());
+
+			// create branch 'a'
+			branch(branchesLocation, "a");
+
+			// modify file while on 'master'
+			modifyFile(testTxt, "1master\n2\n3");
+
+			// "git add ."
+			request = GitAddTest.getPutGitIndexRequest(gitIndexUri);
+			response = webConversation.getResponse(request);
+			assertEquals(HttpURLConnection.HTTP_OK, response.getResponseCode());
+
+			// commit all
+			request = GitCommitTest.getPostGitCommitRequest(gitHeadUri, "second commit on master", false);
+			response = webConversation.getResponse(request);
+			assertEquals(HttpURLConnection.HTTP_OK, response.getResponseCode());
+
+			// checkout 'a'
+			Repository db1 = getRepositoryForContentLocation(contentLocation);
+			Git git = new Git(db1);
+			assertBranchExist(git, "a");
+			checkoutBranch(cloneLocation, "a");
+
+			// modify while on 'a' - conflicting change (first line) and non-conflicting (last line)
+			modifyFile(testTxt, "1a\n2\n3\n4a");
+
+			// "git add ."
+			request = GitAddTest.getPutGitIndexRequest(gitIndexUri);
+			response = webConversation.getResponse(request);
+			assertEquals(HttpURLConnection.HTTP_OK, response.getResponseCode());
+
+			// commit all
+			request = GitCommitTest.getPostGitCommitRequest(gitHeadUri, "first commit on a", false);
+			response = webConversation.getResponse(request);
+			assertEquals(HttpURLConnection.HTTP_OK, response.getResponseCode());
+
+			// assert clean
+			assertStatus(StatusResult.CLEAN, gitStatusUri);
+
+			// rebase: "git rebase master"
+			JSONObject rebase = rebase(gitHeadUri, "master");
+			RebaseResult.Status rebaseResult = RebaseResult.Status.valueOf(rebase.getString(GitConstants.KEY_RESULT));
+			assertEquals(RebaseResult.Status.STOPPED, rebaseResult);
+
+			// check conflicting file
+			request = getGetFilesRequest(testTxt.getString(ProtocolConstants.KEY_LOCATION));
+			response = webConversation.getResponse(request);
+			assertEquals(HttpURLConnection.HTTP_OK, response.getResponseCode());
+			assertTrue(response.getText(), Pattern.matches("<<<<<<< Upstream, based on .*\n1master\n=======\n1a\n>>>>>>> .* first commit on a\n2\n3\n4a\n", response.getText()));
+
+			// continue rebase without conflict resolving - error expected
+			rebase = rebase(gitHeadUri, Operation.CONTINUE);
+			AdditionalRebaseStatus errRebaseResult = AdditionalRebaseStatus.valueOf(rebase.getString(GitConstants.KEY_RESULT));
+			assertEquals(AdditionalRebaseStatus.FAILED_UNMERGED_PATHS, errRebaseResult);
+
+			// continue rebase
+			rebase = rebase(gitHeadUri, Operation.SKIP);
+			rebaseResult = RebaseResult.Status.valueOf(rebase.getString(GitConstants.KEY_RESULT));
+			assertEquals(RebaseResult.Status.OK, rebaseResult);
+
+			// file should reset to "master" branch
+			request = getGetFilesRequest(testTxt.getString(ProtocolConstants.KEY_LOCATION));
+			response = webConversation.getResponse(request);
+			assertEquals(HttpURLConnection.HTTP_OK, response.getResponseCode());
+			assertEquals("1master\n2\n3", response.getText());
+
+			// assert clean
+			assertStatus(StatusResult.CLEAN, gitStatusUri);
+		}
+	}
+
+	@Test
+	public void testRebaseInvalidOperation() throws Exception {
+		URI workspaceLocation = createWorkspace(getMethodName());
+		IPath[] clonePaths = createTestProjects(workspaceLocation);
+
+		for (IPath clonePath : clonePaths) {
+			// clone a  repo
+			String contentLocation = clone(clonePath).getString(ProtocolConstants.KEY_CONTENT_LOCATION);
+
+			// get project metadata
+			WebRequest request = getGetFilesRequest(contentLocation);
+			WebResponse response = webConversation.getResponse(request);
+			assertEquals(HttpURLConnection.HTTP_OK, response.getResponseCode());
+			JSONObject project = new JSONObject(response.getText());
+			JSONObject gitSection = project.getJSONObject(GitConstants.KEY_GIT);
+
+			String gitHeadUri = gitSection.getString(GitConstants.KEY_HEAD);
+
+			JSONObject rebase = rebase(gitHeadUri, Operation.CONTINUE);
+			AdditionalRebaseStatus errRebaseResult = AdditionalRebaseStatus.valueOf(rebase.getString(GitConstants.KEY_RESULT));
+			assertEquals(AdditionalRebaseStatus.FAILED_WRONG_REPOSITORY_STATE, errRebaseResult);
+
+			rebase = rebase(gitHeadUri, Operation.ABORT);
+			errRebaseResult = AdditionalRebaseStatus.valueOf(rebase.getString(GitConstants.KEY_RESULT));
+			assertEquals(AdditionalRebaseStatus.FAILED_WRONG_REPOSITORY_STATE, errRebaseResult);
+
+			rebase = rebase(gitHeadUri, Operation.SKIP);
+			errRebaseResult = AdditionalRebaseStatus.valueOf(rebase.getString(GitConstants.KEY_RESULT));
+			assertEquals(AdditionalRebaseStatus.FAILED_WRONG_REPOSITORY_STATE, errRebaseResult);
+		}
+	}
+
+	@Test
+	public void testRebaseOnRemote() throws Exception {
+		URI workspaceLocation = createWorkspace(getMethodName());
+		IPath[][] clonePaths = createTestClonePairs(workspaceLocation);
+
+		for (IPath[] clonePath : clonePaths) {
+			// clone1
+			String contentLocation1 = clone(clonePath[0]).getString(ProtocolConstants.KEY_CONTENT_LOCATION);
+
+			// get project1 metadata
+			WebRequest request = getGetFilesRequest(contentLocation1);
+			WebResponse response = webConversation.getResponse(request);
+			assertEquals(HttpURLConnection.HTTP_OK, response.getResponseCode());
+			JSONObject project1 = new JSONObject(response.getText());
+			JSONObject gitSection1 = project1.getJSONObject(GitConstants.KEY_GIT);
+			String gitRemoteUri1 = gitSection1.getString(GitConstants.KEY_REMOTE);
+
+			// clone2
+			String contentLocation2 = clone(clonePath[1]).getString(ProtocolConstants.KEY_CONTENT_LOCATION);
+
+			// get project2 metadata
+			request = getGetFilesRequest(contentLocation2);
+			response = webConversation.getResponse(request);
+			assertEquals(HttpURLConnection.HTTP_OK, response.getResponseCode());
+			JSONObject project2 = new JSONObject(response.getText());
+			JSONObject gitSection2 = project2.getJSONObject(GitConstants.KEY_GIT);
+			String gitRemoteUri2 = gitSection2.getString(GitConstants.KEY_REMOTE);
+			String gitIndexUri2 = gitSection2.getString(GitConstants.KEY_INDEX);
+			String gitHeadUri2 = gitSection2.getString(GitConstants.KEY_HEAD);
+
+			// clone1: get remote details
+			JSONObject details = getRemoteBranch(gitRemoteUri1, 1, 0, Constants.MASTER);
+			String refId1 = details.getString(ProtocolConstants.KEY_ID);
+			String remoteBranchLocation1 = details.getString(ProtocolConstants.KEY_LOCATION);
+
+			// clone2: change
+			JSONObject testTxt2 = getChild(project2, "test.txt");
+			modifyFile(testTxt2, "incoming change");
+
+			// clone2: add
+			request = GitAddTest.getPutGitIndexRequest(gitIndexUri2);
+			response = webConversation.getResponse(request);
+			assertEquals(HttpURLConnection.HTTP_OK, response.getResponseCode());
+
+			// clone2: commit
+			request = GitCommitTest.getPostGitCommitRequest(gitHeadUri2, "incoming change commit", false);
+			response = webConversation.getResponse(request);
+			assertEquals(HttpURLConnection.HTTP_OK, response.getResponseCode());
+
+			// clone2: push
+			ServerStatus pushStatus = push(gitRemoteUri2, 1, 0, Constants.MASTER, Constants.HEAD, false);
+			assertEquals(true, pushStatus.isOK());
+
+			// clone1: fetch
+			request = GitFetchTest.getPostGitRemoteRequest(remoteBranchLocation1, true, false);
+			waitForTaskCompletion(webConversation.getResponse(request));
+
+			// clone1: get remote details again
+			JSONObject remoteBranch = getRemoteBranch(gitRemoteUri1, 1, 0, Constants.MASTER);
+			String newRefId1 = remoteBranch.getString(ProtocolConstants.KEY_ID);
+			// an incoming commit
+			assertFalse(refId1.equals(newRefId1));
+
+			String gitHeadUri = remoteBranch.getString(GitConstants.KEY_HEAD);
+			assertNotNull(gitHeadUri);
+
+			// rebase
+			JSONObject rebase = rebase(gitHeadUri, newRefId1);
+			RebaseResult.Status rebaseResult = RebaseResult.Status.valueOf(rebase.getString(GitConstants.KEY_RESULT));
+			assertEquals(RebaseResult.Status.FAST_FORWARD, rebaseResult);
+
+			JSONObject testTxt1 = getChild(project1, "test.txt");
+			request = getGetFilesRequest(testTxt1.getString(ProtocolConstants.KEY_LOCATION));
+			response = webConversation.getResponse(request);
+			assertEquals(HttpURLConnection.HTTP_OK, response.getResponseCode());
+			assertEquals("incoming change", response.getText());
+		}
+	}
+
+	public static WebRequest getPostGitRebaseRequest(String location, String commit, Operation operation) throws JSONException, UnsupportedEncodingException {
+		String requestURI;
+		if (location.startsWith("http://"))
+			requestURI = location;
+		else
+			requestURI = SERVER_LOCATION + GIT_SERVLET_LOCATION + Commit.RESOURCE + location;
+
+		JSONObject body = new JSONObject();
+		body.put(GitConstants.KEY_REBASE, commit);
+		if (operation != null)
+			body.put(GitConstants.KEY_OPERATION, operation.name());
+		WebRequest request = new PostMethodWebRequest(requestURI, IOUtilities.toInputStream(body.toString()), "UTF-8");
+		request.setHeaderField(ProtocolConstants.HEADER_ORION_VERSION, "1");
+		setAuthentication(request);
+		return request;
+	}
+}