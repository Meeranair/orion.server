<<<<<<< HEAD
#*******************************************************************************
# Copyright (c) 2010 IBM Corporation and others.
# All rights reserved. This program and the accompanying materials
# are made available under the terms of the Eclipse Public License v1.0
# which accompanies this distribution, and is available at
# http://www.eclipse.org/legal/epl-v10.html
#
# Contributors:
#     IBM Corporation - initial API and implementation
#*******************************************************************************
#!/bin/bash

java=java
writableBuildRoot=/web/builds

while [ $# -gt 0 ]
do
	case "$1" in
		"-id")
			buildId="$2"; shift;;
			
		"-testConf")
			testConf="$2"; shift;;
			
		"-root")
			writableBuildRoot="$2"; shift;;
			
		"-display")
			DISPLAY="$2"; shift;;
			
		"-xvfb")
			xvfbCommand=-xvfb; shift;;
			
		"-server")
			serverPath="$2"; shift;;
			
		"-javaHome")
			javaHome="$2"; shift
			java=$javaHome/bin/java
			;;
			
		 *) break;;	 # terminate while loop
	esac
	shift
done

if [ ! -z "$xvfbCommand" ]; then
	xvfb=`which Xvfb`
	if [ "$?" -eq 1 ];
	then
	    echo "Xvfb not found."
	    exit 1
	fi
	
	$xvfb :63 -ac > /dev/null 2>&1 &	# launch virtual frame buffer into the background
	pid_xvfb="$!"			# take the process ID
	echo $pid_xvfb
	exit
fi
 
if [ ! -z "$serverPath" ]; then
	#remove -console from the .ini
	sed -i '/^-console$/ d' $serverPath/eclipse.ini
	$serverPath/eclipse -vm /shared/common/sun-jdk1.6.0_21_x64/jre/lib/amd64/server/libjvm.so > $serverPath/server.log 2>&1 &	
	pid_server="$!"			# take the process ID
	echo $pid_server
	exit
fi

killFirefox() {
	string=$1 ; shift
	
	firefoxPID=$( ps -ef | grep e4Build | grep $string | grep -v grep | awk '{print $2}' )
	for p in $firefoxPID; do
		kill $p
	done
}

testDir=$writableBuildRoot/tests/$buildId
if [[ ! -d $testDir ]]; 
then
mkdir $testDir
fi

firefox=/shared/common/firefox-3.6.13/firefox
if [[ ! -e "$firefox" ]]; then
firefox=`which firefox`
fi

firefox4=/shared/common/firefox-4.0b11/firefox
chrome10=/shared/common/chrome-10.0.648.133/google-chrome

chrome=/shared/common/chrome-8.0.552.237/google-chrome
if [[ ! -e "$chrome" ]]; then
	chrome=`which chrome`
fi

export DISPLAY=:63		# set display to use that of the xvfb

#read the port number from the testConf file
port=`head -1 $testConf | sed 's_.*:\([0-9]*\)$_\1_'`

# run the tests
echo Running $testConf on port $port
$java -Dbrowser.timeout=120 -jar $testDir/../JsTestDriver.jar --config $testConf --port $port --browser $firefox,$chrome --tests all --testOutput $testDir

killFirefox "firefox-3.6.13/firefox-bin"

$java -Dbrowser.timeout=120 -jar $testDir/../JsTestDriver.jar --config $testConf --port $port --browser $firefox4,$chrome10 --tests all --testOutput $testDir

killFirefox "firefox-4.0b11/firefox-bin"
=======
#*******************************************************************************
# Copyright (c) 2010 IBM Corporation and others.
# All rights reserved. This program and the accompanying materials
# are made available under the terms of the Eclipse Public License v1.0
# which accompanies this distribution, and is available at
# http://www.eclipse.org/legal/epl-v10.html
#
# Contributors:
#     IBM Corporation - initial API and implementation
#*******************************************************************************
#!/bin/bash

java=java
writableBuildRoot=/web/builds

while [ $# -gt 0 ]
do
	case "$1" in
		"-id")
			buildId="$2"; shift;;
			
		"-testConf")
			testConf="$2"; shift;;
			
		"-root")
			writableBuildRoot="$2"; shift;;
			
		"-display")
			DISPLAY="$2"; shift;;
			
		"-xvfb")
			xvfbCommand=-xvfb; shift;;
			
		"-server")
			serverPath="$2"; shift;;
			
		"-javaHome")
			javaHome="$2"; shift
			java=$javaHome/bin/java
			;;
			
		 *) break;;	 # terminate while loop
	esac
	shift
done

if [ ! -z "$xvfbCommand" ]; then
	xvfb=`which Xvfb`
	if [ "$?" -eq 1 ];
	then
	    echo "Xvfb not found."
	    exit 1
	fi
	
	$xvfb :63 -ac > /dev/null 2>&1 &	# launch virtual frame buffer into the background
	pid_xvfb="$!"			# take the process ID
	echo $pid_xvfb
	exit
fi
 
if [ ! -z "$serverPath" ]; then
	#remove -console from the .ini
	sed -i '/^-console$/ d' $serverPath/eclipse.ini
	$serverPath/eclipse > $serverPath/server.log 2>&1 &	
	pid_server="$!"			# take the process ID
	echo $pid_server
	exit
fi

killFirefox() {
	string=$1 ; shift
	
	firefoxPID=$( ps -ef | grep e4Build | grep $string | grep -v grep | awk '{print $2}' )
	for p in $firefoxPID; do
		kill $p
	done
}

testDir=$writableBuildRoot/tests/$buildId
if [[ ! -d $testDir ]]; 
then
mkdir $testDir
fi

firefox=/shared/common/firefox-3.6.13/firefox
if [[ ! -e "$firefox" ]]; then
firefox=`which firefox`
fi

firefox4=/shared/common/firefox-4.0b11/firefox
chrome10=/shared/common/chrome-10.0.648.133/google-chrome

chrome=/shared/common/chrome-8.0.552.237/google-chrome
if [[ ! -e "$chrome" ]]; then
	chrome=`which chrome`
fi

export DISPLAY=:63		# set display to use that of the xvfb

#read the port number from the testConf file
port=`head -1 $testConf | sed 's_.*:\([0-9]*\)$_\1_'`

# run the tests
echo Running $testConf on port $port
$java -Dbrowser.timeout=120 -jar $testDir/../JsTestDriver.jar --config $testConf --port $port --browser $firefox,$chrome --tests all --testOutput $testDir

killFirefox "firefox-3.6.13/firefox-bin"

$java -Dbrowser.timeout=120 -jar $testDir/../JsTestDriver.jar --config $testConf --port $port --browser $firefox4,$chrome10 --tests all --testOutput $testDir

killFirefox "firefox-4.0b11/firefox-bin"

>>>>>>> a6718c05
<|MERGE_RESOLUTION|>--- conflicted
+++ resolved
@@ -1,4 +1,3 @@
-<<<<<<< HEAD
 #*******************************************************************************
 # Copyright (c) 2010 IBM Corporation and others.
 # All rights reserved. This program and the accompanying materials
@@ -110,117 +109,3 @@
 $java -Dbrowser.timeout=120 -jar $testDir/../JsTestDriver.jar --config $testConf --port $port --browser $firefox4,$chrome10 --tests all --testOutput $testDir
 
 killFirefox "firefox-4.0b11/firefox-bin"
-=======
-#*******************************************************************************
-# Copyright (c) 2010 IBM Corporation and others.
-# All rights reserved. This program and the accompanying materials
-# are made available under the terms of the Eclipse Public License v1.0
-# which accompanies this distribution, and is available at
-# http://www.eclipse.org/legal/epl-v10.html
-#
-# Contributors:
-#     IBM Corporation - initial API and implementation
-#*******************************************************************************
-#!/bin/bash
-
-java=java
-writableBuildRoot=/web/builds
-
-while [ $# -gt 0 ]
-do
-	case "$1" in
-		"-id")
-			buildId="$2"; shift;;
-			
-		"-testConf")
-			testConf="$2"; shift;;
-			
-		"-root")
-			writableBuildRoot="$2"; shift;;
-			
-		"-display")
-			DISPLAY="$2"; shift;;
-			
-		"-xvfb")
-			xvfbCommand=-xvfb; shift;;
-			
-		"-server")
-			serverPath="$2"; shift;;
-			
-		"-javaHome")
-			javaHome="$2"; shift
-			java=$javaHome/bin/java
-			;;
-			
-		 *) break;;	 # terminate while loop
-	esac
-	shift
-done
-
-if [ ! -z "$xvfbCommand" ]; then
-	xvfb=`which Xvfb`
-	if [ "$?" -eq 1 ];
-	then
-	    echo "Xvfb not found."
-	    exit 1
-	fi
-	
-	$xvfb :63 -ac > /dev/null 2>&1 &	# launch virtual frame buffer into the background
-	pid_xvfb="$!"			# take the process ID
-	echo $pid_xvfb
-	exit
-fi
- 
-if [ ! -z "$serverPath" ]; then
-	#remove -console from the .ini
-	sed -i '/^-console$/ d' $serverPath/eclipse.ini
-	$serverPath/eclipse > $serverPath/server.log 2>&1 &	
-	pid_server="$!"			# take the process ID
-	echo $pid_server
-	exit
-fi
-
-killFirefox() {
-	string=$1 ; shift
-	
-	firefoxPID=$( ps -ef | grep e4Build | grep $string | grep -v grep | awk '{print $2}' )
-	for p in $firefoxPID; do
-		kill $p
-	done
-}
-
-testDir=$writableBuildRoot/tests/$buildId
-if [[ ! -d $testDir ]]; 
-then
-mkdir $testDir
-fi
-
-firefox=/shared/common/firefox-3.6.13/firefox
-if [[ ! -e "$firefox" ]]; then
-firefox=`which firefox`
-fi
-
-firefox4=/shared/common/firefox-4.0b11/firefox
-chrome10=/shared/common/chrome-10.0.648.133/google-chrome
-
-chrome=/shared/common/chrome-8.0.552.237/google-chrome
-if [[ ! -e "$chrome" ]]; then
-	chrome=`which chrome`
-fi
-
-export DISPLAY=:63		# set display to use that of the xvfb
-
-#read the port number from the testConf file
-port=`head -1 $testConf | sed 's_.*:\([0-9]*\)$_\1_'`
-
-# run the tests
-echo Running $testConf on port $port
-$java -Dbrowser.timeout=120 -jar $testDir/../JsTestDriver.jar --config $testConf --port $port --browser $firefox,$chrome --tests all --testOutput $testDir
-
-killFirefox "firefox-3.6.13/firefox-bin"
-
-$java -Dbrowser.timeout=120 -jar $testDir/../JsTestDriver.jar --config $testConf --port $port --browser $firefox4,$chrome10 --tests all --testOutput $testDir
-
-killFirefox "firefox-4.0b11/firefox-bin"
-
->>>>>>> a6718c05
