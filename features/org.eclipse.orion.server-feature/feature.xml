--- conflicted
+++ resolved
@@ -1,182 +1,179 @@
-<?xml version="1.0" encoding="UTF-8"?>
-<feature
-      id="org.eclipse.orion.server.feature"
-      label="%featureName"
-      version="0.2.0.qualifier"
-      provider-name="providerName">
-
-   <description url="http://www.example.com/description">
-      [Enter Feature Description here.]
-   </description>
-
-   <copyright url="http://www.example.com/copyright">
-      [Enter Copyright Description here.]
-   </copyright>
-
-   <license url="http://www.example.com/license">
-      [Enter License Description here.]
-   </license>
-
-   <includes
-         id="org.eclipse.orion.base.feature"
-         version="0.0.0"/>
-
-   <plugin
-         id="org.eclipse.orion.server.core"
-         download-size="0"
-         install-size="0"
-         version="0.0.0"
-         unpack="false"/>
-
-   <plugin
-         id="org.eclipse.orion.server.configurator"
-         download-size="0"
-         install-size="0"
-         version="0.0.0"/>
-
-   <plugin
-         id="org.eclipse.orion.server.servlets"
-         download-size="0"
-         install-size="0"
-         version="0.0.0"
-         unpack="false"/>
-
-   <plugin
-         id="org.eclipse.orion.server.useradmin"
-         download-size="0"
-         install-size="0"
-         version="0.0.0"
-         unpack="false"/>
-
-   <plugin
-         id="ch.qos.logback.classic"
-         download-size="0"
-         install-size="0"
-         version="0.0.0"
-         unpack="false"/>
-
-   <plugin
-         id="ch.qos.logback.core"
-         download-size="0"
-         install-size="0"
-         version="0.0.0"
-         unpack="false"/>
-
-   <plugin
-         id="ch.qos.logback.slf4j"
-         download-size="0"
-         install-size="0"
-         version="0.0.0"
-         fragment="true"
-         unpack="false"/>
-
-   <plugin
-         id="org.eclipse.orion.server.logback.config"
-         download-size="0"
-         install-size="0"
-         version="0.0.0"
-         fragment="true"
-         unpack="false"/>
-
-   <plugin
-         id="org.slf4j.api"
-         download-size="0"
-         install-size="0"
-         version="0.0.0"
-         unpack="false"/>
-
-   <plugin
-         id="org.json"
-         download-size="0"
-         install-size="0"
-         version="0.0.0"
-         unpack="false"/>
-
-   <plugin
-         id="javax.servlet"
-         download-size="0"
-         install-size="0"
-         version="0.0.0"
-         unpack="false"/>
-
-   <plugin
-         id="org.apache.commons.httpclient"
-         download-size="0"
-         install-size="0"
-         version="0.0.0"
-         unpack="false"/>
-
-   <plugin
-         id="org.apache.commons.codec"
-         download-size="0"
-         install-size="0"
-         version="0.0.0"
-         unpack="false"/>
-
-   <plugin
-         id="org.apache.commons.io"
-         download-size="0"
-         install-size="0"
-         version="0.0.0"
-         unpack="false"/>
-
-   <plugin
-         id="com.jcraft.jsch"
-         download-size="0"
-         install-size="0"
-         version="0.0.0"
-         unpack="false"/>
-
-   <plugin
-         id="org.eclipse.orion.server.filesystem.git"
-         download-size="0"
-         install-size="0"
-         version="0.0.0"
-         unpack="false"/>
-
-   <plugin
-         id="org.eclipse.jgit"
-         download-size="0"
-         install-size="0"
-         version="0.0.0"
-         unpack="false"/>
-
-   <plugin
-         id="org.slf4j.jcl"
-         download-size="0"
-         install-size="0"
-         version="0.0.0"
-         unpack="false"/>
-
-   <plugin
-         id="org.eclipse.orion.server.user.securestorage"
-         download-size="0"
-         install-size="0"
-         version="0.0.0"
-         unpack="false"/>
-
-   <plugin
-         id="org.eclipse.orion.server.sshconfig.userprofile"
-         download-size="0"
-         install-size="0"
-         version="0.0.0"
-         unpack="false"/>
-
-   <plugin
-         id="org.eclipse.orion.server.git"
-         download-size="0"
-         install-size="0"
-         version="0.0.0"
-         unpack="false"/>
-<<<<<<< HEAD
-=======
-
-   <plugin
-         id="org.eclipse.orion.server.hosting"
-         download-size="0"
-         install-size="0"
-         version="0.0.0"
-         unpack="false"/>
-
->>>>>>> 704cdc7f
-</feature>
+<?xml version="1.0" encoding="UTF-8"?>
+<feature
+      id="org.eclipse.orion.server.feature"
+      label="%featureName"
+      version="0.2.0.qualifier"
+      provider-name="providerName">
+
+   <description url="http://www.example.com/description">
+      [Enter Feature Description here.]
+   </description>
+
+   <copyright url="http://www.example.com/copyright">
+      [Enter Copyright Description here.]
+   </copyright>
+
+   <license url="http://www.example.com/license">
+      [Enter License Description here.]
+   </license>
+
+   <includes
+         id="org.eclipse.orion.base.feature"
+         version="0.0.0"/>
+
+   <plugin
+         id="org.eclipse.orion.server.core"
+         download-size="0"
+         install-size="0"
+         version="0.0.0"
+         unpack="false"/>
+
+   <plugin
+         id="org.eclipse.orion.server.configurator"
+         download-size="0"
+         install-size="0"
+         version="0.0.0"/>
+
+   <plugin
+         id="org.eclipse.orion.server.servlets"
+         download-size="0"
+         install-size="0"
+         version="0.0.0"
+         unpack="false"/>
+
+   <plugin
+         id="org.eclipse.orion.server.useradmin"
+         download-size="0"
+         install-size="0"
+         version="0.0.0"
+         unpack="false"/>
+
+   <plugin
+         id="ch.qos.logback.classic"
+         download-size="0"
+         install-size="0"
+         version="0.0.0"
+         unpack="false"/>
+
+   <plugin
+         id="ch.qos.logback.core"
+         download-size="0"
+         install-size="0"
+         version="0.0.0"
+         unpack="false"/>
+
+   <plugin
+         id="ch.qos.logback.slf4j"
+         download-size="0"
+         install-size="0"
+         version="0.0.0"
+         fragment="true"
+         unpack="false"/>
+
+   <plugin
+         id="org.eclipse.orion.server.logback.config"
+         download-size="0"
+         install-size="0"
+         version="0.0.0"
+         fragment="true"
+         unpack="false"/>
+
+   <plugin
+         id="org.slf4j.api"
+         download-size="0"
+         install-size="0"
+         version="0.0.0"
+         unpack="false"/>
+
+   <plugin
+         id="org.json"
+         download-size="0"
+         install-size="0"
+         version="0.0.0"
+         unpack="false"/>
+
+   <plugin
+         id="javax.servlet"
+         download-size="0"
+         install-size="0"
+         version="0.0.0"
+         unpack="false"/>
+
+   <plugin
+         id="org.apache.commons.httpclient"
+         download-size="0"
+         install-size="0"
+         version="0.0.0"
+         unpack="false"/>
+
+   <plugin
+         id="org.apache.commons.codec"
+         download-size="0"
+         install-size="0"
+         version="0.0.0"
+         unpack="false"/>
+
+   <plugin
+         id="org.apache.commons.io"
+         download-size="0"
+         install-size="0"
+         version="0.0.0"
+         unpack="false"/>
+
+   <plugin
+         id="com.jcraft.jsch"
+         download-size="0"
+         install-size="0"
+         version="0.0.0"
+         unpack="false"/>
+
+   <plugin
+         id="org.eclipse.orion.server.filesystem.git"
+         download-size="0"
+         install-size="0"
+         version="0.0.0"
+         unpack="false"/>
+
+   <plugin
+         id="org.eclipse.jgit"
+         download-size="0"
+         install-size="0"
+         version="0.0.0"
+         unpack="false"/>
+
+   <plugin
+         id="org.slf4j.jcl"
+         download-size="0"
+         install-size="0"
+         version="0.0.0"
+         unpack="false"/>
+
+   <plugin
+         id="org.eclipse.orion.server.user.securestorage"
+         download-size="0"
+         install-size="0"
+         version="0.0.0"
+         unpack="false"/>
+
+   <plugin
+         id="org.eclipse.orion.server.sshconfig.userprofile"
+         download-size="0"
+         install-size="0"
+         version="0.0.0"
+         unpack="false"/>
+
+   <plugin
+         id="org.eclipse.orion.server.git"
+         download-size="0"
+         install-size="0"
+         version="0.0.0"
+         unpack="false"/>
+
+   <plugin
+         id="org.eclipse.orion.server.hosting"
+         download-size="0"
+         install-size="0"
+         version="0.0.0"
+         unpack="false"/>
+
+</feature>